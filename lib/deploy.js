const { expect } = require('chai');
const { deployments } = require('hardhat');
const { impersonateAddress } = require('lib/rpc');
const addresses = require('lib/addresses');
const { fund } = require('lib/whale');
const { getSigs } = require('lib/web3');
const { eth } = require('lib/helpers');
const { deploy } = deployments;

const TIMELOCK_ADDRESS = '0xe6Ed0eAcB79a6e457416E4df38ed778fd6C6D193';

export async function getContracts() {
  const { ethers } = hre;

  const owner = await impersonateAddress('0x97FcC2Ae862D03143b393e9fA73A32b563d57A6e');
  const deployer = await impersonateAddress('0x040cC3AF8455F3c34D1df1D2a305e047a062BeBf');
  const keeper = await impersonateAddress('0x74D206186B84d4c2dAFeBD9Fd230878EC161d5B8');
  const gov = await impersonateAddress(TIMELOCK_ADDRESS);
  const gnosis = await impersonateAddress('0x97FcC2Ae862D03143b393e9fA73A32b563d57A6e');
  const tokenIdentifier = await ethers.getContractAt(
    'TokenIdentifier',
    '0x5556F72135b4c3579158a9b62031fE955387c2aD',
    owner,
  );

  const controller = await ethers.getContractAt('BabController', '0xd4a5b5fcb561daf3adf86f8477555b92fba43b5f', gov);
  const distributor = await ethers.getContractAt(
    'RewardsDistributor',
    '0x40154ad8014df019a53440a60ed351dfba47574e',
    owner,
  );

  const strategyNft = await ethers.getContractAt('StrategyNFT', '0xdE7A3F8CcCcddbcB773e1656b41a9C2d4AC5454d', owner);
  const valuer = await ethers.getContractAt('IGardenValuer', await controller.gardenValuer(), owner);
  const ishtarGate = await ethers.getContractAt('IshtarGate', '0x77d200eca7fd0a3db27e96d7b24cf7613b0a2a12', owner);
  const gardens = await controller.getGardens();
  const heartGarden = await ethers.getContractAt('IGarden', '0xaA2D49A1d66A58B8DD0687E730FefC2823649791', owner);

  return {
    gov,
    owner,
    deployer,
    keeper,
    controller,
    distributor,
    strategyNft,
    valuer,
    gardens,
    ishtarGate,
    gnosis,
    tokenIdentifier,
    heartGarden,
  };
}

const deployFixture = deployments.createFixture(async (hre, options) => {
  const { ethers } = hre;

  const {
    owner,
    gov,
    deployer,
    keeper,
    controller,
    distributor,
    strategyNft,
    valuer,
    gardens,
    ishtarGate,
    gnosis,
    tokenIdentifier,
    heartGarden,
  } = await getContracts();

  await fund([owner.address, deployer.address, TIMELOCK_ADDRESS, gnosis.address], {
    tokens: [addresses.tokens.ETH],
  });

  const signers = await ethers.getSigners();
  const signer = signers[0];

  // get NAV of all gardens before deploy
  const gardensNAV = {};
  /*   for (const garden of gardens) {
    const gardenContract = await ethers.getContractAt('IGarden', garden);
    const gardenNAV = (await valuer.calculateGardenValuation(garden, addresses.tokens.DAI))
      .mul(await gardenContract.totalSupply())
      .div(eth());
    gardensNAV[garden] = gardenNAV;
  } */

  // upgrade controller
  const proxyAdmin = await ethers.getContractAt(
    '@openzeppelin/contracts/proxy/ProxyAdmin.sol:ProxyAdmin',
    '0x0C085fd8bbFD78db0107bF17047E8fa906D871DC',
    gnosis,
  );

  const controllerNewImpl = await deploy('BabController', {
    from: signer.address,
  });

  await proxyAdmin.upgrade(controller.address, controllerNewImpl.address);

  // upgrade rewards distributor
  const distributorNewImpl = await deploy('RewardsDistributor', {
    from: signer.address,
  });

  await proxyAdmin.upgrade(distributor.address, distributorNewImpl.address);
  // deploy new contracts
  // TODO: Deploy all integrations and tests adding new strategies with them
  for (const { contract, type, operation, args } of [
    // MasterSwapper deps
<<<<<<< HEAD
    { contract: 'CurveMetaRegistry', type: 'registry', args: [controller.address] },
    {
      contract: 'CurveTradeIntegration',
      type: 'integration',
      args: [controller.address, await controller.curveMetaRegistry()],
=======
    {
      contract: 'CurveTradeIntegration',
      type: 'integration',
      args: [controller.address, '0x2B4A741F5281Ea672b7cc21C6d4B4e63c5d7F2A5'],
>>>>>>> 9b60bd5d
    },
    { contract: 'ConvexStakeIntegration', type: 'integration', args: [controller.address] },
    { contract: 'UniswapV3TradeIntegration', type: 'integration', args: [controller.address] },
    { contract: 'UniswapV2TradeIntegration', type: 'integration', args: [controller.address] },
    { contract: 'SynthetixTradeIntegration', type: 'integration', args: [controller.address] },
    { contract: 'HeartTradeIntegration', type: 'integration', args: [controller.address] },
<<<<<<< HEAD

=======
    { contract: 'PaladinTradeIntegration', type: 'integration', args: [controller.address] },
    {
      contract: 'FuseLendIntegration',
      type: 'integration',
      args: [controller.address, '0xC7125E3A2925877C7371d579D29dAe4729Ac9033'],
    },
    //
>>>>>>> 9b60bd5d
    { contract: 'AddLiquidityOperation', type: 'operation', operation: 1, args: ['lp', controller.address] },
    { contract: 'DepositVaultOperation', type: 'operation', operation: 2, args: ['vault', controller.address] },
    { contract: 'LendOperation', type: 'operation', operation: 3, args: ['lend', controller.address] },
    { contract: 'BorrowOperation', type: 'operation', operation: 4, args: ['borrow', controller.address] },
  ]) {
    const deployment = await deploy(contract, {
      from: signer.address,
      args,
    });
    console.log('deployment', contract, deployment.address);
    if (type === 'operation') {
      await controller.setOperation(operation, deployment.address);
    } else if (type === 'registry') {
      await controller.editCurveMetaRegistry(deployment.address);
    }
  }
  // deploy PriceOracle
  const priceOracle = await deploy('PriceOracle', {
    from: signer.address,
    args: [tokenIdentifier.address, controller.address],
  });
  await controller.editPriceOracle(priceOracle.address);

  // deploy MasterSwapper
  const masterSwapperDeployment = await deploy('MasterSwapper', {
    from: signer.address,
    args: [
      controller.address,
      (await deployments.get('CurveTradeIntegration')).address,
      (await deployments.get('UniswapV3TradeIntegration')).address,
      (await deployments.get('SynthetixTradeIntegration')).address,
      (await deployments.get('UniswapV2TradeIntegration')).address,
      (await deployments.get('HeartTradeIntegration')).address,
<<<<<<< HEAD
=======
      (await deployments.get('PaladinTradeIntegration')).address,
>>>>>>> 9b60bd5d
    ],
  });
  await controller.setMasterSwapper(masterSwapperDeployment.address);

  const masterSwapper = await ethers.getContractAt('MasterSwapper', masterSwapperDeployment.address, gnosis);

  // upgrade strategy
  const strategyBeacon = await ethers.getContractAt(
    'UpgradeableBeacon',
    '0x31946680978CEFB010e5f5Fa8b8134c058cba7dC',
    gnosis,
  );

  const strategyNewImpl = await deploy('Strategy', {
    from: signer.address,
    args: [],
    log: true,
  });

  await strategyBeacon.connect(gnosis).upgradeTo(strategyNewImpl.address);

  // upgrade garden
  const gardenBeacon = await ethers.getContractAt(
    'UpgradeableBeacon',
    '0xc8f44C560efe396a6e57e48fF07205bD28AF5E75',
    gnosis,
  );

  const gardenNewImpl = await deploy('Garden', {
    from: signer.address,
    args: ['0xaaacb63ab80969af93b811deb81ddeb4c8710591'],
    log: true,
  });

  await gardenBeacon.connect(gnosis).upgradeTo(gardenNewImpl.address);

  // update garden module
  const vTableBeacon = await ethers.getContractAt('VTableBeacon', '0xaaacb63ab80969af93b811deb81ddeb4c8710591', gnosis);

  const strategyGardenModule = await deploy('StrategyGardenModule', {
    from: signer.address,
    args: [],
    log: true,
  });

  const strategyGardenModuleContract = await ethers.getContractAt(
    'StrategyGardenModule',
    strategyGardenModule.address,
    signer,
  );

  const adminGardenModule = await deploy('AdminGardenModule', {
    from: signer.address,
    args: [],
    log: true,
  });

  const adminGardenModuleContract = await ethers.getContractAt('AdminGardenModule', adminGardenModule.address, signer);

  // set garden modules on the beacon
  await vTableBeacon.updateVTable([
    [adminGardenModuleContract.address, getSigs(adminGardenModuleContract)],
    [strategyGardenModuleContract.address, getSigs(strategyGardenModuleContract)],
  ]);

  return {
    controller,
    distributor,
    owner,
    gov,
    deployer,
    keeper,
    gardens,
    gardensNAV,
    strategyNft,
    valuer,
    ishtarGate,
    gnosis,
    heartGarden,
    masterSwapper,
  };
});

module.exports = {
  getContracts,
  deployFixture,
};<|MERGE_RESOLUTION|>--- conflicted
+++ resolved
@@ -112,35 +112,23 @@
   // TODO: Deploy all integrations and tests adding new strategies with them
   for (const { contract, type, operation, args } of [
     // MasterSwapper deps
-<<<<<<< HEAD
     { contract: 'CurveMetaRegistry', type: 'registry', args: [controller.address] },
     {
       contract: 'CurveTradeIntegration',
       type: 'integration',
       args: [controller.address, await controller.curveMetaRegistry()],
-=======
-    {
-      contract: 'CurveTradeIntegration',
-      type: 'integration',
-      args: [controller.address, '0x2B4A741F5281Ea672b7cc21C6d4B4e63c5d7F2A5'],
->>>>>>> 9b60bd5d
     },
     { contract: 'ConvexStakeIntegration', type: 'integration', args: [controller.address] },
     { contract: 'UniswapV3TradeIntegration', type: 'integration', args: [controller.address] },
     { contract: 'UniswapV2TradeIntegration', type: 'integration', args: [controller.address] },
     { contract: 'SynthetixTradeIntegration', type: 'integration', args: [controller.address] },
     { contract: 'HeartTradeIntegration', type: 'integration', args: [controller.address] },
-<<<<<<< HEAD
-
-=======
     { contract: 'PaladinTradeIntegration', type: 'integration', args: [controller.address] },
     {
       contract: 'FuseLendIntegration',
       type: 'integration',
       args: [controller.address, '0xC7125E3A2925877C7371d579D29dAe4729Ac9033'],
     },
-    //
->>>>>>> 9b60bd5d
     { contract: 'AddLiquidityOperation', type: 'operation', operation: 1, args: ['lp', controller.address] },
     { contract: 'DepositVaultOperation', type: 'operation', operation: 2, args: ['vault', controller.address] },
     { contract: 'LendOperation', type: 'operation', operation: 3, args: ['lend', controller.address] },
@@ -174,10 +162,7 @@
       (await deployments.get('SynthetixTradeIntegration')).address,
       (await deployments.get('UniswapV2TradeIntegration')).address,
       (await deployments.get('HeartTradeIntegration')).address,
-<<<<<<< HEAD
-=======
       (await deployments.get('PaladinTradeIntegration')).address,
->>>>>>> 9b60bd5d
     ],
   });
   await controller.setMasterSwapper(masterSwapperDeployment.address);
