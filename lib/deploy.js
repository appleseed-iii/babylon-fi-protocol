--- conflicted
+++ resolved
@@ -32,12 +32,8 @@
     owner,
   );
   const strategyNft = await ethers.getContractAt('StrategyNFT', '0xdE7A3F8CcCcddbcB773e1656b41a9C2d4AC5454d', owner);
-<<<<<<< HEAD
-  const valuer = await ethers.getContractAt('GardenValuer', await controller.gardenValuer(), owner);
-=======
   const valuer = await ethers.getContractAt('IGardenValuer', await controller.gardenValuer(), owner);
   const priceOracle = await ethers.getContractAt('PriceOracle', await controller.priceOracle(), owner);
->>>>>>> 10b4da51
   const ishtarGate = await ethers.getContractAt('IshtarGate', '0x77d200eca7fd0a3db27e96d7b24cf7613b0a2a12', owner);
   const gardens = await controller.getGardens();
 
