const {
  ONE_DAY_IN_SECONDS,
  GARDEN_PARAMS,
  BABL_GARDEN_PARAMS,
  WBTC_GARDEN_PARAMS,
  USDC_GARDEN_PARAMS,
} = require('../constants.js');
const addresses = require('../addresses.js');

async function setup(hre) {
  const { fund } = require('../whale');
  const { impersonateAddress } = require('../rpc');
  const { getERC20, eth, from, increaseTime } = require('utils/test-helpers');
  const { ethers } = hre;
  const { getContracts, deployFixture } = require('lib/deploy');
  const startBlock = await ethers.provider.getBlock();

  console.log('--- START SETUP SCRIPT ---');
  let owner;
  let ownerV2;
  let controller;
  let distributor;
  let distributorAssistant;
  let valuer;
  let gov;
  let deployer;
  let keeper;
  let gardens;
  let strategyNft;
  let gardensNAV;
  let snapshotId;
  let heartGarden;
  let ishtarGate;
  let gnosis;
  let tokenIdentifier;
  let heart;
  let heartViewer;

  const {
    createStrategy,
    executeStrategy,
    finalizeStrategy,
    injectFakeProfits,
  } = require('../../test/fixtures/StrategyHelper');
  const [
    // deployer,
    // keeper,
    signer1,
    signer2,
    signer3,
    signer4,
    signer5,
    signer6,
    signer7,
    signer8,
  ] = await ethers.getSigners();

  ({
    owner,
    ownerV2,
    gov,
    keeper,
    gardens,
    gardensNAV,
    strategyNft,
    // valuer,
    heartGarden,
    // heartViewer,
  } = await deployFixture());

  ({
    owner,
    ownerV2,
    gov,
    deployer,
    keeper,
    controller,
    distributor,
    distributorAssistant,
    strategyNft,
    valuer,
    gardens,
    ishtarGate,
    gnosis,
    tokenIdentifier,
    heart,
  } = await getContracts());

  const gardenParams = GARDEN_PARAMS;

  const uniswapV3TradeIntegration = await ethers.getContractAt(
    'UniswapV3TradeIntegration',
    '0xc300FB5dE5384bcA63fb6eb3EfD9DB7dFd10325C',
  );

  const timelockController = gov;

  const bablToken = await ethers.getContractAt('BABLToken', addresses.tokens.BABL);

  console.log('creator permissions');
  // Gives signer1 creator permissions
  await ishtarGate.connect(ownerV2).setCreatorPermissions(signer1.address, true, { gasPrice: 0 });
  await ishtarGate.connect(ownerV2).setCreatorPermissions(deployer.address, true, { gasPrice: 0 });

  // Give assigned wallets creator permission
  await ishtarGate.connect(ownerV2).setCreatorPermissions(signer4.address, true, { gasPrice: 0 });
  await ishtarGate.connect(ownerV2).setCreatorPermissions(signer5.address, true, { gasPrice: 0 });
  await ishtarGate.connect(ownerV2).setCreatorPermissions(signer6.address, true, { gasPrice: 0 });
  await ishtarGate.connect(ownerV2).setCreatorPermissions(signer7.address, true, { gasPrice: 0 });
  await ishtarGate.connect(ownerV2).setCreatorPermissions(signer8.address, true, { gasPrice: 0 });

  const NFT_URI = 'https://babylon.mypinata.cloud/ipfs/QmcL826qNckBzEk2P11w4GQrrQFwGvR6XmUCuQgBX9ck1v';

  // Some old pin from testing, but should work fine for this purpose
  const NFT_SEED = '504592746';

  console.log('Giving Reserve Assets to owner and test accounts...');
  console.log('Giving DAI...');
  console.log('Giving USDC...');
  console.log('Giving WETH...');
  console.log('Giving WBTC...');
  console.log('Giving BABL...');
  await fund(
    [
      deployer.address,
      signer1.address,
      signer4.address,
      signer5.address,
      signer6.address,
      signer7.address,
      signer8.address,
    ],
    {
      tokens: [
        addresses.tokens.USDC,
        addresses.tokens.DAI,
        addresses.tokens.WETH,
        addresses.tokens.BABL,
        addresses.tokens.WBTC,
      ],
    },
  );

  console.log('creating gardens');

  console.log('creating BABL garden');
  console.log('BABL balance', ethers.utils.formatEther(await bablToken.balanceOf(signer1.address)));
  await bablToken.connect(signer1).approve(controller.address, await bablToken.balanceOf(signer1.address), {
    gasPrice: 0,
  });

  await controller
    .connect(signer1)
    .createGarden(
      addresses.tokens.BABL,
      'The Test Heart of Babylon',
      'hBABL',
      NFT_URI,
      NFT_SEED,
      BABL_GARDEN_PARAMS,
      eth('30'),
      [true, true, true],
      [0, 0, 0],
      {
        value: 0,
      },
    );

  console.log('creating USDC garden');
  const usdcToken = await getERC20(addresses.tokens.USDC);
  await usdcToken.connect(signer1).approve(controller.address, await usdcToken.balanceOf(signer1.address), {
    gasPrice: 0,
  });
  await controller
    .connect(signer1)
    .createGarden(
      addresses.tokens.USDC,
      'USDC Stronghold',
      'USDCS',
      NFT_URI,
      NFT_SEED,
      USDC_GARDEN_PARAMS,
      ethers.BigNumber.from('1000000000'),
      [true, true, true],
      [0, 0, 0],
      {
        value: 0,
      },
    );

  console.log('creating WBTC garden');
  const wbtcToken = await getERC20(addresses.tokens.WBTC);
  await wbtcToken.connect(signer1).approve(controller.address, await wbtcToken.balanceOf(signer1.address), {
    gasPrice: 0,
  });
  await controller
    .connect(signer1)
    .createGarden(
      addresses.tokens.WBTC,
      'WBTC Vault',
      'WBTCS',
      NFT_URI,
      NFT_SEED,
      WBTC_GARDEN_PARAMS,
      ethers.BigNumber.from('10000000'),
      [true, true, true],
      [0, 0, 0],
      {
        value: 0,
      },
    );

  await controller
    .connect(signer1)
    .createGarden(
      addresses.tokens.WETH,
      'Absolute ETH Return [beta]',
      'EYFA',
      NFT_URI,
      NFT_SEED,
      gardenParams,
      eth('1'),
      [true, true, true],
      [0, 0, 0],
      {
        value: eth('1'),
      },
    );

  await controller
    .connect(signer1)
    .createGarden(
      addresses.tokens.WETH,
      'ETH Yield Farm [a]',
      'EYFB',
      NFT_URI,
      NFT_SEED,
      gardenParams,
      eth('1'),
      [true, true, true],
      [0, 0, 0],
      {
        value: eth('1'),
      },
    );

  await controller
    .connect(signer1)
    .createGarden(
      addresses.tokens.WETH,
      'ETH Yield Farm [b]',
      'EYFG',
      NFT_URI,
      NFT_SEED,
      gardenParams,
      eth('1'),
      [true, true, true],
      [0, 0, 0],
      {
        value: eth('1'),
      },
    );

  await controller
    .connect(signer1)
    .createGarden(
      addresses.tokens.WETH,
      'ETH Yield Farm [d]',
      'EYFG',
      NFT_URI,
      NFT_SEED,
      gardenParams,
      eth('1'),
      [true, true, true],
      [0, 0, 0],
      {
        value: eth('1'),
      },
    );

  console.log('after creating gardens');
  const updatedGardens = await controller.getGardens();
  const gardensLength = from(updatedGardens.length);

  // Set the heart
  // await heartViewer.connect(gov).setHeartGarden(heartGarden.address, { gasPrice: 0 });

<<<<<<< HEAD
  const garden1 = await ethers.getContractAt('Garden', updatedGardens[gardensLength.sub(4)]);

  const garden2 = await ethers.getContractAt('Garden', updatedGardens[gardensLength.sub(3)]);

  const garden3 = await ethers.getContractAt('Garden', updatedGardens[gardensLength.sub(2)]);

  const heartTestGarden = await ethers.getContractAt('Garden', updatedGardens[gardensLength.sub(1)]);
=======
  const garden1 = await ethers.getContractAt('IGarden', gardens[2]);

  const garden2 = await ethers.getContractAt('IGarden', gardens[3]);

  const garden3 = await ethers.getContractAt('IGarden', gardens[4]);
>>>>>>> f012c062

  await heart
    .connect(keeper)
    .resolveGardenVotes(
      [garden1.address, garden2.address, garden3.address],
      [eth().div(3), eth().div(3), eth().div(3)],
    );

  console.log('Granting access');
  // Grants community access to the last new created 7 gardens to save time
  for (let i = from(updatedGardens.length).sub(7); i < updatedGardens.length; i += 1) {
    const gardenContract = await ethers.getContractAt('Garden', updatedGardens[i]);
    const creator = await impersonateAddress(await gardenContract.creator());
    await ishtarGate.connect(creator).grantGardenAccessBatch(
      updatedGardens[i],
      [
        deployer.address,
        keeper.address,
        signer1.address,
        signer2.address,
        // local test wallets
        signer4.address,
        signer5.address,
        signer6.address,
        signer7.address,
        signer8.address,
      ],
      [3, 3, 3, 3, 3, 3, 3, 3, 3],
      {
        gasPrice: 0,
      },
    );
  }

  console.log('Active strategies deployed...');
  console.log('Deploying finalized strategy with profits...');
  const strategy1 = await createStrategy(
    'buy',
    'vote',
    [signer1, signer2, signer3],
    uniswapV3TradeIntegration.address,
    garden3,
    keeper,
  );
  console.log('trying to execute');
  await executeStrategy(strategy1, { amount: eth('3'), executedBy: keeper });
  console.log('executed');

  await injectFakeProfits(strategy1, eth().mul(100));

  await increaseTime(ONE_DAY_IN_SECONDS * 365 * 3);
  await finalizeStrategy(strategy1, { time: ONE_DAY_IN_SECONDS.mul(ethers.BigNumber.from(30)), executedBy: keeper });
  // Create strategies
  await createStrategy(
    'buy',
    'dataset',
    [signer1, signer2, signer3],
    uniswapV3TradeIntegration.address,
    garden1,
    keeper,
  );

  await createStrategy(
    'buy',
    'deposit',
    [signer1, signer2, signer3],
    uniswapV3TradeIntegration.address,
    garden2,
    keeper,
  );

  await createStrategy(
    'buy',
    'deposit',
    [signer1, signer2, signer3],
    uniswapV3TradeIntegration.address,
    garden3,
    keeper,
  );
  await createStrategy(
    'buy',
    'dataset',
    [signer1, signer2, signer3],
    uniswapV3TradeIntegration.address,
    garden3,
    keeper,
  );

  console.log('Contracts deployed...');

  console.log('Deploying test strategies...');

  await createStrategy(
    'buy',
    'active',
    [signer1, signer2, signer3],
    uniswapV3TradeIntegration.address,
    garden3,
    keeper,
  );
  await createStrategy(
    'buy',
    'active',
    [signer1, signer2, signer3],
    uniswapV3TradeIntegration.address,
    garden3,
    keeper,
  );

  console.log('Test strategies deployed...');
  console.log('Artifacts sync complete..');
  console.log('📡 Contract deploy complete! \n');

  console.log('Created and started garden', garden1.address);
  console.log('Created manual testing garden', garden3.address);
  const endBlock = await ethers.provider.getBlock();
  console.log('Difference in time for manual testing (in secs)', endBlock.timestamp - startBlock.timestamp);

  if (process.env.HRE_NO_AUTOMINE === 'true') {
    console.log('Disabling automine...');
    await ethers.provider.send('evm_setAutomine', [false]);
    await ethers.provider.send('evm_setIntervalMining', [5000]);
    console.log('Disabling automine complete!');
  }
}

module.exports = {
  setup,
};<|MERGE_RESOLUTION|>--- conflicted
+++ resolved
@@ -285,21 +285,14 @@
   // Set the heart
   // await heartViewer.connect(gov).setHeartGarden(heartGarden.address, { gasPrice: 0 });
 
-<<<<<<< HEAD
-  const garden1 = await ethers.getContractAt('Garden', updatedGardens[gardensLength.sub(4)]);
-
-  const garden2 = await ethers.getContractAt('Garden', updatedGardens[gardensLength.sub(3)]);
-
-  const garden3 = await ethers.getContractAt('Garden', updatedGardens[gardensLength.sub(2)]);
-
-  const heartTestGarden = await ethers.getContractAt('Garden', updatedGardens[gardensLength.sub(1)]);
-=======
-  const garden1 = await ethers.getContractAt('IGarden', gardens[2]);
-
-  const garden2 = await ethers.getContractAt('IGarden', gardens[3]);
-
-  const garden3 = await ethers.getContractAt('IGarden', gardens[4]);
->>>>>>> f012c062
+  const garden1 = await ethers.getContractAt('IGarden', updatedGardens[gardensLength.sub(4)]);
+
+  const garden2 = await ethers.getContractAt('IGarden', updatedGardens[gardensLength.sub(3)]);
+
+  const garden3 = await ethers.getContractAt('IGarden', updatedGardens[gardensLength.sub(2)]);
+
+  const heartTestGarden = await ethers.getContractAt('IGarden', updatedGardens[gardensLength.sub(1)]);
+
 
   await heart
     .connect(keeper)
