// SPDX-License-Identifier: Apache-2.0

/*
    Original version by Synthetix.io
    https://docs.synthetix.io/contracts/source/libraries/safedecimalmath

    Adapted by Babylon Finance.

    Licensed under the Apache License, Version 2.0 (the "License");
    you may not use this file except in compliance with the License.
    You may obtain a copy of the License at
    http://www.apache.org/licenses/LICENSE-2.0

    Unless required by applicable law or agreed to in writing, software
    distributed under the License is distributed on an "AS IS" BASIS,
    WITHOUT WARRANTIES OR CONDITIONS OF ANY KIND, either express or implied.
    See the License for the specific language governing permissions and
    limitations under the License.

    SPDX-License-Identifier: Apache License, Version 2.0
*/

pragma solidity 0.7.6;

// solhint-disable

/**
 * @notice Forked from https://github.com/balancer-labs/balancer-core-v2/blob/master/contracts/lib/helpers/BalancerErrors.sol
 * @dev Reverts if `condition` is false, with a revert reason containing `errorCode`. Only codes up to 999 are
 * supported.
 */
function _require(bool condition, uint256 errorCode) pure {
    if (!condition) _revert(errorCode);
}

/**
 * @dev Reverts with a revert reason containing `errorCode`. Only codes up to 999 are supported.
 */
function _revert(uint256 errorCode) pure {
    // We're going to dynamically create a revert string based on the error code, with the following format:
    // 'BAB#{errorCode}'
    // where the code is left-padded with zeroes to three digits (so they range from 000 to 999).
    //
    // We don't have revert strings embedded in the contract to save bytecode size: it takes much less space to store a
    // number (8 to 16 bits) than the individual string characters.
    //
    // The dynamic string creation algorithm that follows could be implemented in Solidity, but assembly allows for a
    // much denser implementation, again saving bytecode size. Given this function unconditionally reverts, this is a
    // safe place to rely on it without worrying about how its usage might affect e.g. memory contents.
    assembly {
        // First, we need to compute the ASCII representation of the error code. We assume that it is in the 0-999
        // range, so we only need to convert three digits. To convert the digits to ASCII, we add 0x30, the value for
        // the '0' character.

        let units := add(mod(errorCode, 10), 0x30)

        errorCode := div(errorCode, 10)
        let tenths := add(mod(errorCode, 10), 0x30)

        errorCode := div(errorCode, 10)
        let hundreds := add(mod(errorCode, 10), 0x30)

        // With the individual characters, we can now construct the full string. The "BAB#" part is a known constant
        // (0x42414223): we simply shift this by 24 (to provide space for the 3 bytes of the error code), and add the
        // characters to it, each shifted by a multiple of 8.
        // The revert reason is then shifted left by 200 bits (256 minus the length of the string, 7 characters * 8 bits
        // per character = 56) to locate it in the most significant part of the 256 slot (the beginning of a byte
        // array).

        let revertReason := shl(200, add(0x42414223000000, add(add(units, shl(8, tenths)), shl(16, hundreds))))

        // We can now encode the reason in memory, which can be safely overwritten as we're about to revert. The encoded
        // message will have the following layout:
        // [ revert reason identifier ] [ string location offset ] [ string length ] [ string contents ]

        // The Solidity revert reason identifier is 0x08c739a0, the function selector of the Error(string) function. We
        // also write zeroes to the next 28 bytes of memory, but those are about to be overwritten.
        mstore(0x0, 0x08c379a000000000000000000000000000000000000000000000000000000000)
        // Next is the offset to the location of the string, which will be placed immediately after (20 bytes away).
        mstore(0x04, 0x0000000000000000000000000000000000000000000000000000000000000020)
        // The string length is fixed: 7 characters.
        mstore(0x24, 7)
        // Finally, the string itself is stored.
        mstore(0x44, revertReason)

        // Even if the string is only 7 bytes long, we need to return a full 32 byte slot containing it. The length of
        // the encoded message is therefore 4 + 32 + 32 + 32 = 100.
        revert(0, 100)
    }
}

library Errors {
    // Max deposit limit needs to be under the limit
    uint256 internal constant MAX_DEPOSIT_LIMIT = 0;
    // Creator needs to deposit
    uint256 internal constant MIN_CONTRIBUTION = 1;
    // Min Garden token supply >= 0
    uint256 internal constant MIN_TOKEN_SUPPLY = 2;
    // Deposit hardlock needs to be at least 1 block
    uint256 internal constant DEPOSIT_HARDLOCK = 3;
    // Needs to be at least the minimum
    uint256 internal constant MIN_LIQUIDITY = 4;
    // _reserveAssetQuantity is not equal to msg.value
    uint256 internal constant MSG_VALUE_DO_NOT_MATCH = 5;
    // Withdrawal amount has to be equal or less than msg.sender balance
    uint256 internal constant MSG_SENDER_TOKENS_DO_NOT_MATCH = 6;
    // Tokens are staked
    uint256 internal constant TOKENS_STAKED = 7;
    // Balance too low
    uint256 internal constant BALANCE_TOO_LOW = 8;
    // msg.sender doesn't have enough tokens
    uint256 internal constant MSG_SENDER_TOKENS_TOO_LOW = 9;
    //  There is an open redemption window already
    uint256 internal constant REDEMPTION_OPENED_ALREADY = 10;
    // Cannot request twice in the same window
    uint256 internal constant ALREADY_REQUESTED = 11;
    // Rewards and profits already claimed
    uint256 internal constant ALREADY_CLAIMED = 12;
    // Value have to be greater than zero
    uint256 internal constant GREATER_THAN_ZERO = 13;
    // Must be reserve asset
    uint256 internal constant MUST_BE_RESERVE_ASSET = 14;
    // Only contributors allowed
    uint256 internal constant ONLY_CONTRIBUTOR = 15;
    // Only controller allowed
    uint256 internal constant ONLY_CONTROLLER = 16;
    // Only creator allowed
    uint256 internal constant ONLY_CREATOR = 17;
    // Only keeper allowed
    uint256 internal constant ONLY_KEEPER = 18;
    // Fee is too high
    uint256 internal constant FEE_TOO_HIGH = 19;
    // Only strategy allowed
    uint256 internal constant ONLY_STRATEGY = 20;
    // Only active allowed
    uint256 internal constant ONLY_ACTIVE = 21;
    // Only inactive allowed
    uint256 internal constant ONLY_INACTIVE = 22;
    // Address should be not zero address
    uint256 internal constant ADDRESS_IS_ZERO = 23;
    // Not within range
    uint256 internal constant NOT_IN_RANGE = 24;
    // Value is too low
    uint256 internal constant VALUE_TOO_LOW = 25;
    // Value is too high
    uint256 internal constant VALUE_TOO_HIGH = 26;
    // Only strategy or protocol allowed
    uint256 internal constant ONLY_STRATEGY_OR_CONTROLLER = 27;
    // Normal withdraw possible
    uint256 internal constant NORMAL_WITHDRAWAL_POSSIBLE = 28;
    // User does not have permissions to join garden
    uint256 internal constant USER_CANNOT_JOIN = 29;
    // User does not have permissions to add strategies in garden
    uint256 internal constant USER_CANNOT_ADD_STRATEGIES = 30;
    // Only Protocol or garden
    uint256 internal constant ONLY_PROTOCOL_OR_GARDEN = 31;
    // Only Strategist
    uint256 internal constant ONLY_STRATEGIST = 32;
    // Only Integration
    uint256 internal constant ONLY_INTEGRATION = 33;
    // Only garden and data not set
    uint256 internal constant ONLY_GARDEN_AND_DATA_NOT_SET = 34;
    // Only active garden
    uint256 internal constant ONLY_ACTIVE_GARDEN = 35;
    // Contract is not a garden
    uint256 internal constant NOT_A_GARDEN = 36;
    // Not enough tokens
    uint256 internal constant STRATEGIST_TOKENS_TOO_LOW = 37;
    // Stake is too low
    uint256 internal constant STAKE_HAS_TO_AT_LEAST_ONE = 38;
    // Duration must be in range
    uint256 internal constant DURATION_MUST_BE_IN_RANGE = 39;
    // Max Capital Requested
    uint256 internal constant MAX_CAPITAL_REQUESTED = 41;
    // Votes are already resolved
    uint256 internal constant VOTES_ALREADY_RESOLVED = 42;
    // Voting window is closed
    uint256 internal constant VOTING_WINDOW_IS_OVER = 43;
    // Strategy needs to be active
    uint256 internal constant STRATEGY_NEEDS_TO_BE_ACTIVE = 44;
    // Max capital reached
    uint256 internal constant MAX_CAPITAL_REACHED = 45;
    // Capital is less then rebalance
    uint256 internal constant CAPITAL_IS_LESS_THAN_REBALANCE = 46;
    // Strategy is in cooldown period
    uint256 internal constant STRATEGY_IN_COOLDOWN = 47;
    // Strategy is not executed
    uint256 internal constant STRATEGY_IS_NOT_EXECUTED = 48;
    // Strategy is not over yet
    uint256 internal constant STRATEGY_IS_NOT_OVER_YET = 49;
    // Strategy is already finalized
    uint256 internal constant STRATEGY_IS_ALREADY_FINALIZED = 50;
    // No capital to unwind
    uint256 internal constant STRATEGY_NO_CAPITAL_TO_UNWIND = 51;
    // Strategy needs to be inactive
    uint256 internal constant STRATEGY_NEEDS_TO_BE_INACTIVE = 52;
    // Duration needs to be less
    uint256 internal constant DURATION_NEEDS_TO_BE_LESS = 53;
    // Can't sweep reserve asset
    uint256 internal constant CANNOT_SWEEP_RESERVE_ASSET = 54;
    // Voting window is opened
    uint256 internal constant VOTING_WINDOW_IS_OPENED = 55;
    // Strategy is executed
    uint256 internal constant STRATEGY_IS_EXECUTED = 56;
    // Min Rebalance Capital
    uint256 internal constant MIN_REBALANCE_CAPITAL = 57;
    // Not a valid strategy NFT
    uint256 internal constant NOT_STRATEGY_NFT = 58;
    // Garden Transfers Disabled
    uint256 internal constant GARDEN_TRANSFERS_DISABLED = 59;
    // Tokens are hardlocked
    uint256 internal constant TOKENS_HARDLOCKED = 60;
    // Max contributors reached
    uint256 internal constant MAX_CONTRIBUTORS = 61;
    // BABL Transfers Disabled
    uint256 internal constant BABL_TRANSFERS_DISABLED = 62;
    // Strategy duration range error
    uint256 internal constant DURATION_RANGE = 63;
    // Checks the min amount of voters
    uint256 internal constant MIN_VOTERS_CHECK = 64;
    // Ge contributor power error
    uint256 internal constant CONTRIBUTOR_POWER_CHECK_WINDOW = 65;
    // Not enough reserve set aside
    uint256 internal constant NOT_ENOUGH_RESERVE = 66;
    // Garden is already public
    uint256 internal constant GARDEN_ALREADY_PUBLIC = 67;
    // Withdrawal with penalty
    uint256 internal constant WITHDRAWAL_WITH_PENALTY = 68;
    // Withdrawal with penalty
    uint256 internal constant ONLY_MINING_ACTIVE = 69;
    // Overflow in supply
    uint256 internal constant OVERFLOW_IN_SUPPLY = 70;
    // Overflow in power
    uint256 internal constant OVERFLOW_IN_POWER = 71;
    // Not a system contract
    uint256 internal constant NOT_A_SYSTEM_CONTRACT = 72;
    // Strategy vs Garden mismatch
    uint256 internal constant STRATEGY_GARDEN_MISMATCH = 73;
    // Minimum quarters is 1
    uint256 internal constant QUARTERS_MIN_1 = 74;
    // Too many strategy operations
    uint256 internal constant TOO_MANY_OPS = 75;
    // Only operations
    uint256 internal constant ONLY_OPERATION = 76;
    // Strat params wrong length
    uint256 internal constant STRAT_PARAMS_LENGTH = 77;
    // Garden params wrong length
    uint256 internal constant GARDEN_PARAMS_LENGTH = 78;
    // Token names too long
    uint256 internal constant NAME_TOO_LONG = 79;
    // Contributor power overflows over garden power
    uint256 internal constant CONTRIBUTOR_POWER_OVERFLOW = 80;
    // Contributor power window out of bounds
    uint256 internal constant CONTRIBUTOR_POWER_CHECK_DEPOSITS = 81;
    // Contributor power window out of bounds
    uint256 internal constant NO_REWARDS_TO_CLAIM = 82;
    // Pause guardian paused this operation
    uint256 internal constant ONLY_UNPAUSED = 83;
    // Reentrant intent
    uint256 internal constant REENTRANT_CALL = 84;
    // Reserve asset not supported
    uint256 internal constant RESERVE_ASSET_NOT_SUPPORTED = 85;
    // Withdrawal/Deposit check min amount received
    uint256 internal constant RECEIVE_MIN_AMOUNT = 86;
    // Total Votes has to be positive
    uint256 internal constant TOTAL_VOTES_HAVE_TO_BE_POSITIVE = 87;
    // Signer has to be valid
    uint256 internal constant INVALID_SIGNER = 88;
    // Nonce has to be valid
    uint256 internal constant INVALID_NONCE = 89;
    // Garden is not public
    uint256 internal constant GARDEN_IS_NOT_PUBLIC = 90;
    // Setting max contributors
    uint256 internal constant MAX_CONTRIBUTORS_SET = 91;
    // Profit sharing mismatch for customized gardens
    uint256 internal constant PROFIT_SHARING_MISMATCH = 92;
    // Max allocation percentage
    uint256 internal constant MAX_STRATEGY_ALLOCATION_PERCENTAGE = 93;
    // new creator must not exist
    uint256 internal constant NEW_CREATOR_MUST_NOT_EXIST = 94;
    // only first creator can add
    uint256 internal constant ONLY_FIRST_CREATOR_CAN_ADD = 95;
    // invalid address
    uint256 internal constant INVALID_ADDRESS = 96;
    // creator can only renounce in some circumstances
    uint256 internal constant CREATOR_CANNOT_RENOUNCE = 97;
    // no price for trade
    uint256 internal constant NO_PRICE_FOR_TRADE = 98;
    // Max capital requested
    uint256 internal constant ZERO_CAPITAL_REQUESTED = 99;
    // Unwind capital above the limit
    uint256 internal constant INVALID_CAPITAL_TO_UNWIND = 100;
    // Mining % sharing does not match
    uint256 internal constant INVALID_MINING_VALUES = 101;
    // Max trade slippage percentage
    uint256 internal constant MAX_TRADE_SLIPPAGE_PERCENTAGE = 102;
    // Max gas fee percentage
    uint256 internal constant MAX_GAS_FEE_PERCENTAGE = 103;
    // Mismatch between voters and votes
    uint256 internal constant INVALID_VOTES_LENGTH = 104;
    // Only Rewards Distributor
    uint256 internal constant ONLY_RD = 105;
    // Fee is too LOW
    uint256 internal constant FEE_TOO_LOW = 106;
    // Only governance or emergency
    uint256 internal constant ONLY_GOVERNANCE_OR_EMERGENCY = 107;
    // Strategy invalid reserve asset amount
    uint256 internal constant INVALID_RESERVE_AMOUNT = 108;
    // Heart only pumps once a week
    uint256 internal constant HEART_ALREADY_PUMPED = 109;
    // Heart needs garden votes to pump
    uint256 internal constant HEART_VOTES_MISSING = 110;
    // Not enough fees for heart
    uint256 internal constant HEART_MINIMUM_FEES = 111;
    // Invalid heart votes length
    uint256 internal constant HEART_VOTES_LENGTH = 112;
    // Heart LP tokens not received
    uint256 internal constant HEART_LP_TOKENS = 113;
    // Heart invalid asset to lend
    uint256 internal constant HEART_ASSET_LEND_INVALID = 114;
    // Heart garden not set
    uint256 internal constant HEART_GARDEN_NOT_SET = 115;
    // Heart asset to lend is the same
    uint256 internal constant HEART_ASSET_LEND_SAME = 116;
    // Heart invalid ctoken
    uint256 internal constant HEART_INVALID_CTOKEN = 117;
    // Price per share is wrong
    uint256 internal constant PRICE_PER_SHARE_WRONG = 118;
    // Heart asset to purchase is same
    uint256 internal constant HEART_ASSET_PURCHASE_INVALID = 119;
<<<<<<< HEAD
    // Only Heart Garden
    uint256 internal constant ONLY_HEART_GARDEN = 120;
=======
    // Reset hardlock bigger than timestamp
    uint256 internal constant RESET_HARDLOCK_INVALID = 120;
>>>>>>> 4b79c39c
}<|MERGE_RESOLUTION|>--- conflicted
+++ resolved
@@ -328,11 +328,8 @@
     uint256 internal constant PRICE_PER_SHARE_WRONG = 118;
     // Heart asset to purchase is same
     uint256 internal constant HEART_ASSET_PURCHASE_INVALID = 119;
-<<<<<<< HEAD
-    // Only Heart Garden
-    uint256 internal constant ONLY_HEART_GARDEN = 120;
-=======
     // Reset hardlock bigger than timestamp
     uint256 internal constant RESET_HARDLOCK_INVALID = 120;
->>>>>>> 4b79c39c
+    // Only Heart Garden
+    uint256 internal constant ONLY_HEART_GARDEN = 121;
 }