/*
    Original version by Synthetix.io
    https://docs.synthetix.io/contracts/source/libraries/safedecimalmath

    Adapted by Babylon Finance.

    Licensed under the Apache License, Version 2.0 (the "License");
    you may not use this file except in compliance with the License.
    You may obtain a copy of the License at
    http://www.apache.org/licenses/LICENSE-2.0

    Unless required by applicable law or agreed to in writing, software
    distributed under the License is distributed on an "AS IS" BASIS,
    WITHOUT WARRANTIES OR CONDITIONS OF ANY KIND, either express or implied.
    See the License for the specific language governing permissions and
    limitations under the License.

    SPDX-License-Identifier: Apache License, Version 2.0
*/

pragma solidity 0.7.6;

// solhint-disable

/**
 * @notice Forked from https://github.com/balancer-labs/balancer-core-v2/blob/master/contracts/lib/helpers/BalancerErrors.sol
 * @dev Reverts if `condition` is false, with a revert reason containing `errorCode`. Only codes up to 999 are
 * supported.
 */
function _require(bool condition, uint256 errorCode) pure {
    if (!condition) _revert(errorCode);
}

/**
 * @dev Reverts with a revert reason containing `errorCode`. Only codes up to 999 are supported.
 */
function _revert(uint256 errorCode) pure {
    // We're going to dynamically create a revert string based on the error code, with the following format:
    // 'BAB#{errorCode}'
    // where the code is left-padded with zeroes to three digits (so they range from 000 to 999).
    //
    // We don't have revert strings embedded in the contract to save bytecode size: it takes much less space to store a
    // number (8 to 16 bits) than the individual string characters.
    //
    // The dynamic string creation algorithm that follows could be implemented in Solidity, but assembly allows for a
    // much denser implementation, again saving bytecode size. Given this function unconditionally reverts, this is a
    // safe place to rely on it without worrying about how its usage might affect e.g. memory contents.
    assembly {
        // First, we need to compute the ASCII representation of the error code. We assume that it is in the 0-999
        // range, so we only need to convert three digits. To convert the digits to ASCII, we add 0x30, the value for
        // the '0' character.

        let units := add(mod(errorCode, 10), 0x30)

        errorCode := div(errorCode, 10)
        let tenths := add(mod(errorCode, 10), 0x30)

        errorCode := div(errorCode, 10)
        let hundreds := add(mod(errorCode, 10), 0x30)

        // With the individual characters, we can now construct the full string. The "BAB#" part is a known constant
        // (0x42414223): we simply shift this by 24 (to provide space for the 3 bytes of the error code), and add the
        // characters to it, each shifted by a multiple of 8.
        // The revert reason is then shifted left by 200 bits (256 minus the length of the string, 7 characters * 8 bits
        // per character = 56) to locate it in the most significant part of the 256 slot (the beginning of a byte
        // array).

        let revertReason := shl(200, add(0x42414223000000, add(add(units, shl(8, tenths)), shl(16, hundreds))))

        // We can now encode the reason in memory, which can be safely overwritten as we're about to revert. The encoded
        // message will have the following layout:
        // [ revert reason identifier ] [ string location offset ] [ string length ] [ string contents ]

        // The Solidity revert reason identifier is 0x08c739a0, the function selector of the Error(string) function. We
        // also write zeroes to the next 28 bytes of memory, but those are about to be overwritten.
        mstore(0x0, 0x08c379a000000000000000000000000000000000000000000000000000000000)
        // Next is the offset to the location of the string, which will be placed immediately after (20 bytes away).
        mstore(0x04, 0x0000000000000000000000000000000000000000000000000000000000000020)
        // The string length is fixed: 7 characters.
        mstore(0x24, 7)
        // Finally, the string itself is stored.
        mstore(0x44, revertReason)

        // Even if the string is only 7 bytes long, we need to return a full 32 byte slot containing it. The length of
        // the encoded message is therefore 4 + 32 + 32 + 32 = 100.
        revert(0, 100)
    }
}

library Errors {
    // Max deposit limit needs to be under the limit
    uint256 internal constant MAX_DEPOSIT_LIMIT = 0;
    // Creator needs to deposit
    uint256 internal constant MIN_CONTRIBUTION = 1;
    // Min Garden token supply >= 0
    uint256 internal constant MIN_TOKEN_SUPPLY = 2;
    // Deposit hardlock needs to be at least 1 block
    uint256 internal constant DEPOSIT_HARDLOCK = 3;
    // Needs to be at least the minimum
    uint256 internal constant MIN_LIQUIDITY = 4;
    // _reserveAssetQuantity is not equal to msg.value
    uint256 internal constant MSG_VALUE_DO_NOT_MATCH = 5;
    // Withdrawal amount has to be equal or less than msg.sender balance
    uint256 internal constant MSG_SENDER_TOKENS_DO_NOT_MATCH = 6;
    // Tokens are staked
    uint256 internal constant TOKENS_STAKED = 7;
    // Balance too low
    uint256 internal constant BALANCE_TOO_LOW = 8;
    // msg.sender doesn't have enough tokens
    uint256 internal constant MSG_SENDER_TOKENS_TOO_LOW = 9;
    //  There is an open redemption window already
    uint256 internal constant REDEMPTION_OPENED_ALREADY = 10;
    // Cannot request twice in the same window
    uint256 internal constant ALREADY_REQUESTED = 11;
    // Rewards and profits already claimed
    uint256 internal constant ALREADY_CLAIMED = 12;
    // Value have to be greater than zero
    uint256 internal constant GREATER_THAN_ZERO = 13;
    // Must be reserve asset
    uint256 internal constant MUST_BE_RESERVE_ASSET = 14;
    // Only contributors allowed
    uint256 internal constant ONLY_CONTRIBUTOR = 15;
    // Only controller allowed
    uint256 internal constant ONLY_CONTROLLER = 16;
    // Only creator allowed
    uint256 internal constant ONLY_CREATOR = 17;
    // Only keeper allowed
    uint256 internal constant ONLY_KEEPER = 18;
    // Fee is too high
    uint256 internal constant FEE_TOO_HIGH = 19;
    // Only strategy allowed
    uint256 internal constant ONLY_STRATEGY = 20;
    // Only active allowed
    uint256 internal constant ONLY_ACTIVE = 21;
    // Only inactive allowed
    uint256 internal constant ONLY_INACTIVE = 22;
    // Address should be not zero address
    uint256 internal constant ADDRESS_IS_ZERO = 23;
    // Not within range
    uint256 internal constant NOT_IN_RANGE = 24;
    // Value is too low
    uint256 internal constant VALUE_TOO_LOW = 25;
    // Value is too high
    uint256 internal constant VALUE_TOO_HIGH = 26;
    // Only strategy or protocol allowed
    uint256 internal constant ONLY_STRATEGY_OR_CONTROLLER = 27;
    // Normal withdraw possible
    uint256 internal constant NORMAL_WITHDRAWAL_POSSIBLE = 28;
    // User does not have permissions to join garden
    uint256 internal constant USER_CANNOT_JOIN = 29;
    // User does not have permissions to add strategies in garden
    uint256 internal constant USER_CANNOT_ADD_STRATEGIES = 30;
    // Only Protocol or garden
    uint256 internal constant ONLY_PROTOCOL_OR_GARDEN = 31;
    // Only Strategist
    uint256 internal constant ONLY_STRATEGIST = 32;
    // Only Integration
    uint256 internal constant ONLY_INTEGRATION = 33;
    // Only garden and data not set
    uint256 internal constant ONLY_GARDEN_AND_DATA_NOT_SET = 34;
    // Only active garden
    uint256 internal constant ONLY_ACTIVE_GARDEN = 35;
    // Contract is not a garden
    uint256 internal constant NOT_A_GARDEN = 36;
    // Not enough tokens
    uint256 internal constant STRATEGIST_TOKENS_TOO_LOW = 37;
    // Stake is too low
    uint256 internal constant STAKE_HAS_TO_AT_LEAST_ONE = 38;
    // Duration must be in range
    uint256 internal constant DURATION_MUST_BE_IN_RANGE = 39;
    // Max Capital Requested
    uint256 internal constant MAX_CAPITAL_REQUESTED = 41;
    // Votes are already resolved
    uint256 internal constant VOTES_ALREADY_RESOLVED = 42;
    // Voting window is closed
    uint256 internal constant VOTING_WINDOW_IS_OVER = 43;
    // Strategy needs to be active
    uint256 internal constant STRATEGY_NEEDS_TO_BE_ACTIVE = 44;
    // Max capital reached
    uint256 internal constant MAX_CAPITAL_REACHED = 45;
    // Capital is less then rebalance
    uint256 internal constant CAPITAL_IS_LESS_THAN_REBALANCE = 46;
    // Strategy is in cooldown period
    uint256 internal constant STRATEGY_IN_COOLDOWN = 47;
    // Strategy is not executed
    uint256 internal constant STRATEGY_IS_NOT_EXECUTED = 48;
    // Strategy is not over yet
    uint256 internal constant STRATEGY_IS_NOT_OVER_YET = 49;
    // Strategy is already finalized
    uint256 internal constant STRATEGY_IS_ALREADY_FINALIZED = 50;
    // No capital to unwind
    uint256 internal constant STRATEGY_NO_CAPITAL_TO_UNWIND = 51;
    // Strategy needs to be inactive
    uint256 internal constant STRATEGY_NEEDS_TO_BE_INACTIVE = 52;
    // Duration needs to be less
    uint256 internal constant DURATION_NEEDS_TO_BE_LESS = 53;
    // Can't sweep reserve asset
    uint256 internal constant CANNOT_SWEEP_RESERVE_ASSET = 54;
    // Voting window is opened
    uint256 internal constant VOTING_WINDOW_IS_OPENED = 55;
    // Strategy is executed
    uint256 internal constant STRATEGY_IS_EXECUTED = 56;
    // Min Rebalance Capital
    uint256 internal constant MIN_REBALANCE_CAPITAL = 57;
    // Not a valid strategy NFT
    uint256 internal constant NOT_STRATEGY_NFT = 58;
    // Garden Transfers Disabled
    uint256 internal constant GARDEN_TRANSFERS_DISABLED = 59;
    // Tokens are hardlocked
    uint256 internal constant TOKENS_HARDLOCKED = 60;
    // Max contributors reached
    uint256 internal constant MAX_CONTRIBUTORS = 61;
    // BABL Transfers Disabled
    uint256 internal constant BABL_TRANSFERS_DISABLED = 62;
    // Strategy duration range error
    uint256 internal constant DURATION_RANGE = 63;
    // Checks the min amount of voters
    uint256 internal constant MIN_VOTERS_CHECK = 64;
    // Ge contributor power error
    uint256 internal constant CONTRIBUTOR_POWER_CHECK_WINDOW = 65;
    // Not enough reserve set aside
    uint256 internal constant NOT_ENOUGH_RESERVE = 66;
    // Garden is already public
    uint256 internal constant GARDEN_ALREADY_PUBLIC = 67;
    // Withdrawal with penalty
    uint256 internal constant WITHDRAWAL_WITH_PENALTY = 68;
    // Withdrawal with penalty
    uint256 internal constant ONLY_MINING_ACTIVE = 69;
    // Overflow in supply
    uint256 internal constant OVERFLOW_IN_SUPPLY = 70;
    // Overflow in power
    uint256 internal constant OVERFLOW_IN_POWER = 71;
    // Not a system contract
    uint256 internal constant NOT_A_SYSTEM_CONTRACT = 72;
    // Strategy vs Garden mismatch
    uint256 internal constant STRATEGY_GARDEN_MISMATCH = 73;
    // Minimum quarters is 1
    uint256 internal constant QUARTERS_MIN_1 = 74;
    // Too many strategy operations
    uint256 internal constant TOO_MANY_OPS = 75;
    // Only operations
    uint256 internal constant ONLY_OPERATION = 76;
    // Strat params wrong length
    uint256 internal constant STRAT_PARAMS_LENGTH = 77;
    // Garden params wrong length
    uint256 internal constant GARDEN_PARAMS_LENGTH = 78;
    // Token names too long
    uint256 internal constant NAME_TOO_LONG = 79;
    // Contributor power overflows over garden power
    uint256 internal constant CONTRIBUTOR_POWER_OVERFLOW = 80;
    // Contributor power window out of bounds
    uint256 internal constant CONTRIBUTOR_POWER_CHECK_DEPOSITS = 81;
    // Contributor power window out of bounds
    uint256 internal constant NO_REWARDS_TO_CLAIM = 82;
    // Pause guardian paused this operation
    uint256 internal constant ONLY_UNPAUSED = 83;
    // Reentrant intent
    uint256 internal constant REENTRANT_CALL = 84;
    // Reserve asset not supported
    uint256 internal constant RESERVE_ASSET_NOT_SUPPORTED = 85;
    // Withdrawal/Deposit check min amount received
    uint256 internal constant RECEIVE_MIN_AMOUNT = 86;
    // Total Votes has to be positive
    uint256 internal constant TOTAL_VOTES_HAVE_TO_BE_POSITIVE = 87;
    // Signer has to be valid
    uint256 internal constant INVALID_SIGNER = 88;
    // Nonce has to be valid
    uint256 internal constant INVALID_NONCE = 89;
    // Garden is not public
    uint256 internal constant GARDEN_IS_NOT_PUBLIC = 90;
    // Setting max contributors
    uint256 internal constant MAX_CONTRIBUTORS_SET = 91;
    // Profit sharing mismatch for customized gardens
    uint256 internal constant PROFIT_SHARING_MISMATCH = 92;
    // Max allocation percentage
    uint256 internal constant MAX_STRATEGY_ALLOCATION_PERCENTAGE = 93;
    // new creator must not exist
    uint256 internal constant NEW_CREATOR_MUST_NOT_EXIST = 94;
    // only first creator can add
    uint256 internal constant ONLY_FIRST_CREATOR_CAN_ADD = 95;
    // invalid address
    uint256 internal constant INVALID_ADDRESS = 96;
    // creator can only renounce in some circumstances
    uint256 internal constant CREATOR_CANNOT_RENOUNCE = 97;
    // no price for trade
    uint256 internal constant NO_PRICE_FOR_TRADE = 98;
    // Max capital requested
    uint256 internal constant ZERO_CAPITAL_REQUESTED = 99;
    // Unwind capital above the limit
    uint256 internal constant INVALID_CAPITAL_TO_UNWIND = 100;
    // Mining % sharing does not match
    uint256 internal constant INVALID_MINING_VALUES = 101;
    // Max trade slippage percentage
    uint256 internal constant MAX_TRADE_SLIPPAGE_PERCENTAGE = 102;
    // Max gas fee percentage
    uint256 internal constant MAX_GAS_FEE_PERCENTAGE = 103;
    // Mismatch between voters and votes
    uint256 internal constant INVALID_VOTES_LENGTH = 104;
    // Only Rewards Distributor
    uint256 internal constant ONLY_RD = 105;
    // Fee is too LOW
    uint256 internal constant FEE_TOO_LOW = 106;
    // Only governance or emergency
    uint256 internal constant ONLY_GOVERNANCE_OR_EMERGENCY = 107;
    // Strategy invalid reserve asset amount
    uint256 internal constant INVALID_RESERVE_AMOUNT = 108;
<<<<<<< HEAD
    // Not enough BABL reserves
    uint256 internal constant NOT_ENOUGH_BABL = 109;
    // Not enough Profits reserves
    uint256 internal constant NOT_ENOUGH_PROFITS = 110;
=======
    // Heart only pumps once a week
    uint256 internal constant HEART_ALREADY_PUMPED = 109;
    // Heart needs garden votes to pump
    uint256 internal constant HEART_VOTES_MISSING = 110;
    // Not enough fees for heart
    uint256 internal constant HEART_MINIMUM_FEES = 111;
    // Invalid heart votes length
    uint256 internal constant HEART_VOTES_LENGTH = 112;
    // Heart LP tokens not received
    uint256 internal constant HEART_LP_TOKENS = 113;
    // Heart invalid asset to lend
    uint256 internal constant HEART_ASSET_LEND_INVALID = 114;
    // Heart garden not set
    uint256 internal constant HEART_GARDEN_NOT_SET = 115;
    // Heart asset to lend is the same
    uint256 internal constant HEART_ASSET_LEND_SAME = 116;
    // Heart invalid ctoken
    uint256 internal constant HEART_INVALID_CTOKEN = 117;
>>>>>>> 448f99e0
}<|MERGE_RESOLUTION|>--- conflicted
+++ resolved
@@ -304,12 +304,6 @@
     uint256 internal constant ONLY_GOVERNANCE_OR_EMERGENCY = 107;
     // Strategy invalid reserve asset amount
     uint256 internal constant INVALID_RESERVE_AMOUNT = 108;
-<<<<<<< HEAD
-    // Not enough BABL reserves
-    uint256 internal constant NOT_ENOUGH_BABL = 109;
-    // Not enough Profits reserves
-    uint256 internal constant NOT_ENOUGH_PROFITS = 110;
-=======
     // Heart only pumps once a week
     uint256 internal constant HEART_ALREADY_PUMPED = 109;
     // Heart needs garden votes to pump
@@ -328,5 +322,8 @@
     uint256 internal constant HEART_ASSET_LEND_SAME = 116;
     // Heart invalid ctoken
     uint256 internal constant HEART_INVALID_CTOKEN = 117;
->>>>>>> 448f99e0
+    // Not enough BABL reserves
+    uint256 internal constant NOT_ENOUGH_BABL = 118;
+    // Not enough Profits reserves
+    uint256 internal constant NOT_ENOUGH_PROFITS = 119;
 }