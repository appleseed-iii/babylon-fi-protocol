--- conflicted
+++ resolved
@@ -134,14 +134,7 @@
             uint8
         )
     {
-<<<<<<< HEAD
-        // If it is WETH and Compound replace to zero address
-        if (_assetToken == WETH && ILendIntegration(_integration).getInvestmentToken(_assetToken) == address(0)) {
-            _assetToken = address(0);
-        }
-=======
         address assetToken = BytesLib.decodeOpDataAddressAssembly(_data, 12);
->>>>>>> 994afb20
         require(_percentage <= HUNDRED_PERCENT, 'Unwind Percentage <= 100%');
         _redeemTokens(_borrowToken, _remaining, _percentage, msg.sender, _integration, assetToken);
         _tokenToTrade(assetToken, msg.sender, _garden, _integration);
