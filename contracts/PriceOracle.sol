--- conflicted
+++ resolved
@@ -313,47 +313,10 @@
             return price;
         }
 
-<<<<<<< HEAD
-        // Curve pair through Curve Assets (DAI, WETH, USDC, WBTC)
-        for (uint256 i = 0; i < reserveAssetsList.length; i++) {
-            address reserve = reserveAssetsList[i];
-            if (_tokenIn != reserve && _tokenOut != reserve) {
-                uint256 tokenInPrice = _checkPairThroughCurve(_tokenIn, reserve);
-                uint256 tokenOutPrice = _checkPairThroughCurve(reserve, _tokenOut);
-                if (tokenInPrice != 0 || tokenOutPrice != 0) {
-                    if (tokenInPrice == 0) {
-                        tokenInPrice = _getUniV3PriceNaive(_tokenIn, reserve);
-                    }
-                    if (tokenOutPrice == 0) {
-                        tokenOutPrice = _getUniV3PriceNaive(reserve, _tokenOut);
-                    }
-                    price = tokenInPrice.preciseMul(tokenOutPrice);
-                    if (price != 0) {
-                        return price;
-                    }
-                }
-            }
-        }
-        // Checks stETH && wstETH (Lido tokens)
-        if (tokenInType == 7) {
-            uint256 shares = 1e18;
-            if (_tokenIn == address(wstETH)) {
-                shares = wstETH.getStETHByWstETH(shares);
-            }
-            return getPrice(WETH, _tokenOut).preciseMul(stETH.getPooledEthByShares(shares));
-        }
-        if (tokenOutType == 7) {
-            uint256 shares = 1e18;
-            if (_tokenOut == address(wstETH)) {
-                shares = wstETH.getStETHByWstETH(shares);
-            }
-            return getPrice(_tokenIn, WETH).preciseDiv(stETH.getSharesByPooledEth(shares));
-=======
         // Direct curve pair
         price = _checkPairThroughCurve(_tokenIn, _tokenOut);
         if (price != 0) {
             return price;
->>>>>>> da57afcd
         }
 
         // Direct UNI3
