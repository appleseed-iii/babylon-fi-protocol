--- conflicted
+++ resolved
@@ -247,10 +247,7 @@
     function name() external view returns (string memory);
 }
 
-<<<<<<< HEAD
-interface IGarden is ICoreGarden, IAdminGarden, IStrategyGarden, IERC20, IERC20Metadata, IERC1271 {}
-=======
-interface IGarden is ICoreGarden, IAdminGarden, IStrategyGarden, IERC20, IERC20Metadata {
+interface IGarden is ICoreGarden, IAdminGarden, IStrategyGarden, IERC20, IERC20Metadata, IERC1271 {
     struct Contributor {
         uint256 lastDepositAt;
         uint256 initialDepositAt;
@@ -262,5 +259,4 @@
         uint256 nonce;
         uint256 lockedBalance;
     }
-}
->>>>>>> fa7971b0
+}