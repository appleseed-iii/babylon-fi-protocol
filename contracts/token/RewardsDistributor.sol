--- conflicted
+++ resolved
@@ -738,7 +738,6 @@
         uint256[] memory _strategyDetails,
         bool[] memory _profitData
     ) private view returns (uint256) {
-<<<<<<< HEAD
         // It executes in all cases as non profited strategies give BABL rewards to those who voted against
 
         int256 userVotes = IStrategy(_strategy).getUserVotes(_contributor);
@@ -746,33 +745,16 @@
 
         uint256 bablCap;
 
-=======
-        IStrategy strategy = IStrategy(_strategy);
-        uint256 strategyRewards = strategy.strategyRewards();
-        int256 userVotes = strategy.getUserVotes(_contributor);
-        uint256 allocated = strategy.capitalAllocated();
-        uint256 totalVotes = strategy.totalPositiveVotes().add(strategy.totalNegativeVotes());
-        uint256 bablCap;
-        uint256 expected = allocated.add(allocated.preciseMul(strategy.expectedReturn()));
->>>>>>> 91d50bb9
         // Get proportional voter (stewards) rewards in case the contributor was also a steward of the strategy
         uint256 babl;
         if (userVotes > 0 && _profitData[0] == true && _profitData[1] == true) {
             // Voting in favor of the execution of the strategy with profits and positive distance
-<<<<<<< HEAD
             babl = _strategyDetails[9].multiplyDecimal(BABL_STEWARD_SHARE).preciseMul(
-=======
-            babl = strategyRewards.multiplyDecimal(BABL_STEWARD_SHARE).preciseMul(
->>>>>>> 91d50bb9
                 uint256(userVotes).preciseDiv(totalVotes)
             );
         } else if (userVotes > 0 && _profitData[0] == true && _profitData[1] == false) {
             // Voting in favor positive profits but below expected return
-<<<<<<< HEAD
             babl = _strategyDetails[9].multiplyDecimal(BABL_STEWARD_SHARE).preciseMul(
-=======
-            babl = strategyRewards.multiplyDecimal(BABL_STEWARD_SHARE).preciseMul(
->>>>>>> 91d50bb9
                 uint256(userVotes).preciseDiv(totalVotes)
             );
             // We discount the error of expected return vs real returns
@@ -783,14 +765,9 @@
         } else if (userVotes < 0 && _profitData[1] == false) {
             // Voting against a strategy that got results below expected return provides rewards
             // to the voter (helping the protocol to only have good strategies)
-<<<<<<< HEAD
             uint256 votesAccounting = _profitData[0] ? totalVotes : _strategyDetails[5];
             babl = _strategyDetails[9].multiplyDecimal(BABL_STEWARD_SHARE).preciseMul(
                 uint256(Math.abs(userVotes)).preciseDiv(votesAccounting)
-=======
-            babl = strategyRewards.multiplyDecimal(BABL_STEWARD_SHARE).preciseMul(
-                uint256(Math.abs(userVotes)).preciseDiv(totalVotes)
->>>>>>> 91d50bb9
             );
 
             bablCap = babl.mul(2); // Max cap
@@ -820,7 +797,6 @@
     ) private view returns (uint256) {
         // Assumption that the strategy got profits. Should not execute otherwise.
         // Get proportional voter (stewards) rewards in case the contributor was also a steward of the strategy
-<<<<<<< HEAD
         int256 userVotes = IStrategy(_strategy).getUserVotes(_contributor);
         uint256 totalVotes = _strategyDetails[4].add(_strategyDetails[5]);
 
@@ -838,26 +814,6 @@
             // Voted against a very profit strategy above expected returns, get no profit at all
             return 0;
         }
-=======
-        int256 userVotes = strategy.getUserVotes(_contributor);
-        uint256 totalVotes = strategy.totalPositiveVotes().add(strategy.totalNegativeVotes());
-        uint256 profitShare =
-            gardenCustomProfitSharing[_garden] ? gardenProfitSharing[_garden][1] : PROFIT_STEWARD_SHARE;
-        if (_profit == true) {
-            if (userVotes > 0) {
-                return _profitValue.multiplyDecimal(profitShare).preciseMul(uint256(userVotes)).preciseDiv(totalVotes);
-            } else if ((userVotes < 0) && _distance == false) {
-                return
-                    _profitValue.multiplyDecimal(profitShare).preciseMul(uint256(Math.abs(userVotes))).preciseDiv(
-                        totalVotes
-                    );
-            } else if ((userVotes < 0) && _distance == true) {
-                // Voted against a very profit strategy above expected returns, get no profit at all
-                return 0;
-            }
-        }
-        return 0; // No profits at all
->>>>>>> 91d50bb9
     }
 
     /**
@@ -896,7 +852,6 @@
      * @param _garden           Garden address
      * @param _profitValue      Strategy profit value
      */
-<<<<<<< HEAD
     function _getStrategyStrategistProfits(address _garden, uint256 _profitValue) private view returns (uint256) {
         // Assumptions:
         // Only executes if the contributor was the strategist of the strategy
@@ -904,26 +859,6 @@
         uint256 profitShare =
             gardenCustomProfitSharing[_garden] ? gardenProfitSharing[_garden][0] : PROFIT_STRATEGIST_SHARE;
         return _profitValue.multiplyDecimal(profitShare);
-=======
-    function _getStrategyStrategistProfits(
-        address _garden,
-        address _strategy,
-        address _contributor,
-        bool _profit,
-        uint256 _profitValue
-    ) private view returns (uint256) {
-        IStrategy strategy = IStrategy(_strategy);
-        // Get proportional voter (stewards) rewards in case the contributor was also a steward of the strategy
-        if (_profit == true) {
-            if (strategy.strategist() == _contributor) {
-                // If the contributor was the strategist of the strategy
-                uint256 profitShare =
-                    gardenCustomProfitSharing[_garden] ? gardenProfitSharing[_garden][0] : PROFIT_STRATEGIST_SHARE;
-                return _profitValue.multiplyDecimal(profitShare);
-            }
-        }
-        return 0; // No profits at all
->>>>>>> 91d50bb9
     }
 
     /**
@@ -933,18 +868,9 @@
      */
     function _getStrategyLPBabl(uint256 _strategyRewards, uint256 _contributorPower) private view returns (uint256) {
         uint256 babl;
-<<<<<<< HEAD
         // We take care of normalization into 18 decimals for capital allocated in less decimals than 18
         // This is due to BABL has 18 decimals
         babl = _strategyRewards.multiplyDecimal(BABL_LP_SHARE).preciseMul(_contributorPower);
-=======
-        uint256[] memory ts = new uint256[](3);
-        // ts[0]: executedAt, ts[1]: exitedAt, ts[2]: updatedAt
-        (, , , , ts[0], ts[1], ts[2]) = strategy.getStrategyState();
-        uint256 contributorPower = _getContributorPower(_garden, _contributor, ts[0], ts[1]);
-        // We take care of normalization into 18 decimals for capital allocated in less decimals than 18
-        babl = strategyRewards.multiplyDecimal(BABL_LP_SHARE).preciseMul(contributorPower);
->>>>>>> 91d50bb9
         return babl;
     }
 
