/*
    Copyright 2021 Babylon Finance.
    Licensed under the Apache License, Version 2.0 (the "License");
    you may not use this file except in compliance with the License.
    You may obtain a copy of the License at
    http://www.apache.org/licenses/LICENSE-2.0
    Unless required by applicable law or agreed to in writing, software
    distributed under the License is distributed on an "AS IS" BASIS,
    WITHOUT WARRANTIES OR CONDITIONS OF ANY KIND, either express or implied.
    See the License for the specific language governing permissions and
    limitations under the License.
    SPDX-License-Identifier: Apache License, Version 2.0
*/

pragma solidity 0.7.6;
pragma experimental ABIEncoderV2;
import {Ownable} from '@openzeppelin/contracts/access/Ownable.sol';
import {Address} from '@openzeppelin/contracts/utils/Address.sol';
import {SafeERC20} from '@openzeppelin/contracts/token/ERC20/SafeERC20.sol';
import {IERC20} from '@openzeppelin/contracts/token/ERC20/IERC20.sol';

import {TimeLockedToken} from './TimeLockedToken.sol';
import {AddressArrayUtils} from '../lib/AddressArrayUtils.sol';

import {LowGasSafeMath} from '../lib/LowGasSafeMath.sol';

/**
 * @title TimeLockRegistry
 * @notice Register Lockups for TimeLocked ERC20 Token BABL (e.g. vesting)
 * @author Babylon Finance
 * @dev This contract allows owner to register distributions for a TimeLockedToken
 *
 * To register a distribution, register method should be called by the owner.
 * claim() should be called only by the BABL Token smartcontract (modifier onlyBABLToken)
 *  when any account registered to receive tokens make its own claim
 * If case of a mistake, owner can cancel registration before the claim is done by the account
 *
 * Note this contract address must be setup in the TimeLockedToken's contract pointing
 * to interact with (e.g. setTimeLockRegistry() function)
 */

contract TimeLockRegistry is Ownable {
    using LowGasSafeMath for uint256;
    using Address for address;
    using AddressArrayUtils for address[];

    /* ============ Events ============ */

    event Register(address receiver, uint256 distribution);
    event Cancel(address receiver, uint256 distribution);
    event Claim(address account, uint256 distribution);

    /* ============ Modifiers ============ */

    modifier onlyBABLToken() {
        require(msg.sender == address(token), 'only BABL Token');
        _;
    }

    /* ============ State Variables ============ */

    // time locked token
    TimeLockedToken public token;

    /**
     * @notice The profile of each token owner under vesting conditions and its special conditions
     * @param receiver Account being registered
     * @param investorType Indicates whether or not is a Team member (true = team member / advisor, false = private investor)
     * @param vestingStarting Date When the vesting begins for such token owner
     * @param distribution Tokens amount that receiver is due to get
     */
    struct Registration {
        address receiver;
        uint256 distribution;
        bool investorType;
        uint256 vestingStartingDate;
    }

    /**
     * @notice The profile of each token owner under vesting conditions and its special conditions
     * @param team Indicates whether or not is a Team member (true = team member / advisor, false = private investor)
     * @param vestingBegin When the vesting begins for such token owner
     * @param vestingEnd When the vesting ends for such token owner
     * @param lastClaim When the last claim was done
     */
    struct TokenVested {
        bool team;
        bool cliff;
        uint256 vestingBegin;
        uint256 vestingEnd;
        uint256 lastClaim;
    }

    /// @notice A record of token owners under vesting conditions for each account, by index
    mapping(address => TokenVested) public tokenVested;

    // mapping from token owners under vesting conditions to BABL due amount (e.g. SAFT addresses, team members, advisors)
    mapping(address => uint256) public registeredDistributions;

    // array of all registrations
    address[] public registrations;

    // total amount of tokens registered
    uint256 public totalTokens;

    // vesting for Team Members
    uint256 private constant teamVesting = 365 days * 4;

    // vesting for Investors and Advisors
    uint256 private constant investorVesting = 365 days * 3;

    /* ============ Functions ============ */

    /* ============ Constructor ============ */

    /**
     * @notice Construct a new Time Lock Registry and gives ownership to sender
     * @param _token TimeLockedToken contract to use in this registry
     */
    constructor(TimeLockedToken _token) {
        token = _token;
    }

    /* ============ External Functions ============ */

    /* ============ External Getter Functions ============ */

    /**
     * Gets registrations
     *
     * @return  address[]        Returns list of registrations
     */

    function getRegistrations() external view returns (address[] memory) {
        return registrations;
    }

    /* ===========  Token related Gov Functions ====== */

    /**
     * PRIVILEGED GOVERNANCE FUNCTION
     *
     * @notice Register multiple investors/team in a batch
     * @param _registrations Registrations to process
     */
    function registerBatch(Registration[] memory _registrations) external onlyOwner {
        for (uint256 i = 0; i < _registrations.length; i++) {
            register(
                _registrations[i].receiver,
                _registrations[i].distribution,
                _registrations[i].investorType,
                _registrations[i].vestingStartingDate
            );
        }
    }

    /**
     * PRIVILEGED GOVERNANCE FUNCTION
     *
     * @notice Register new account under vesting conditions (Team, Advisors, Investors e.g. SAFT purchaser)
     * @param receiver Address belonging vesting conditions
     * @param distribution Tokens amount that receiver is due to get
     */
    function register(
        address receiver,
        uint256 distribution,
        bool investorType,
        uint256 vestingStartingDate
    ) public onlyOwner {
        require(receiver != address(0), 'TimeLockRegistry::register: cannot register the zero address');
        require(
            receiver != address(this),
            'TimeLockRegistry::register: Time Lock Registry contract cannot be an investor'
        );
        require(distribution != 0, 'TimeLockRegistry::register: Distribution = 0');
        require(
            registeredDistributions[receiver] == 0,
            'TimeLockRegistry::register:Distribution for this address is already registered'
        );
        require(vestingStartingDate >= 1614553200, 'Cannot register earlier than March 2021'); // 1614553200 is UNIX TIME of 2021 March the 1st
<<<<<<< HEAD
=======
        require(
            vestingStartingDate <= block.timestamp.add(30 days),
            'Cannot register more than 30 days ahead in the future'
        );
>>>>>>> 100f997f
        require(totalTokens.add(distribution) <= IERC20(token).balanceOf(address(this)), 'Not enough tokens');

        totalTokens = totalTokens.add(distribution);
        // register distribution
        registeredDistributions[receiver] = distribution;
        registrations.push(receiver);

        // register token vested conditions
        TokenVested storage newTokenVested = tokenVested[receiver];
        newTokenVested.team = investorType;
        newTokenVested.vestingBegin = vestingStartingDate;

        if (newTokenVested.team == true) {
            newTokenVested.vestingEnd = vestingStartingDate.add(teamVesting);
        } else {
            newTokenVested.vestingEnd = vestingStartingDate.add(investorVesting);
        }
        newTokenVested.lastClaim = vestingStartingDate;

        tokenVested[receiver] = newTokenVested;

        // emit register event
        emit Register(receiver, distribution);
    }

    /**
     * PRIVILEGED GOVERNANCE FUNCTION. Cancel distribution registration in case of mistake and before a claim is done
     *
     * @notice Cancel distribution registration
     * @dev A claim has not to be done earlier
     * @param receiver Address that should have it's distribution removed
     * @return Whether or not it succeeded
     */
    function cancelRegistration(address receiver) external onlyOwner returns (bool) {
        require(registeredDistributions[receiver] != 0, 'Not registered');

        // get amount from distributions
        uint256 amount = registeredDistributions[receiver];

        // set distribution mapping to 0
        delete registeredDistributions[receiver];

        // set tokenVested mapping to 0
        delete tokenVested[receiver];

        // remove from the list of all registrations
        registrations.remove(receiver);

        // decrease total tokens
        totalTokens = totalTokens.sub(amount);

        // emit cancel event
        emit Cancel(receiver, amount);

        return true;
    }

    /**
     * PRIVILEGED GOVERNANCE FUNCTION. Cancel distribution registration in case of mistake and before a claim is done
     *
     * @notice Cancel already delivered tokens. It might only apply when non-completion of vesting period of Team members or Advisors
     * @dev An automatic override allowance is granted during the claim process
     * @param account Address that should have it's distribution removed
     * @return Whether or not it succeeded
     */
    function cancelDeliveredTokens(address account) external onlyOwner returns (bool) {
        uint256 loosingAmount = token.cancelVestedTokens(account);

        // emit cancel event
        emit Cancel(account, loosingAmount);
        return true;
    }

    /**
     * PRIVILEGED GOVERNANCE FUNCTION. Recover tokens in Time Lock Registry smartcontract address by the owner
     *
     * @notice Send tokens from smartcontract address to the owner.
     * It might only apply after a cancellation of vested tokens
     * @param amount Amount to be recovered by the owner of the Time Lock Registry smartcontract from its balance
     * @return Whether or not it succeeded
     */
    function transferToOwner(uint256 amount) external onlyOwner returns (bool) {
        SafeERC20.safeTransfer(token, msg.sender, amount);
        return true;
    }

    /**
     * PRIVILEGED GOVERNANCE FUNCTION. Claim locked tokens by the registered account
     *
     * @notice Claim tokens due amount.
     * @dev Claim is done by the user in the TimeLocked contract and the contract is the only allowed to call
     * this function on behalf of the user to make the claim
     * @return The amount of tokens registered and delivered after the claim
     */
    function claim(address _receiver) external onlyBABLToken returns (uint256) {
        require(registeredDistributions[_receiver] != 0, 'Not registered');

        // get amount from distributions
        uint256 amount = registeredDistributions[_receiver];
        TokenVested storage claimTokenVested = tokenVested[_receiver];

        claimTokenVested.lastClaim = block.timestamp;

        // set distribution mapping to 0
        delete registeredDistributions[_receiver];

        // decrease total tokens
        totalTokens = totalTokens.sub(amount);

        // register lockup in TimeLockedToken
        // this will transfer funds from this contract and lock them for sender
        token.registerLockup(
            _receiver,
            amount,
            claimTokenVested.team,
            claimTokenVested.vestingBegin,
            claimTokenVested.vestingEnd,
            claimTokenVested.lastClaim
        );

        // set tokenVested mapping to 0
        delete tokenVested[_receiver];

        // emit claim event
        emit Claim(_receiver, amount);

        return amount;
    }

    /* ============ Getter Functions ============ */

    function checkVesting(address address_)
        external
        view
        returns (
            bool team,
            uint256 start,
            uint256 end,
            uint256 last
        )
    {
        TokenVested storage checkTokenVested = tokenVested[address_];

        return (
            checkTokenVested.team,
            checkTokenVested.vestingBegin,
            checkTokenVested.vestingEnd,
            checkTokenVested.lastClaim
        );
    }

    function checkRegisteredDistribution(address address_) external view returns (uint256 amount) {
        return registeredDistributions[address_];
    }
}<|MERGE_RESOLUTION|>--- conflicted
+++ resolved
@@ -178,13 +178,10 @@
             'TimeLockRegistry::register:Distribution for this address is already registered'
         );
         require(vestingStartingDate >= 1614553200, 'Cannot register earlier than March 2021'); // 1614553200 is UNIX TIME of 2021 March the 1st
-<<<<<<< HEAD
-=======
         require(
             vestingStartingDate <= block.timestamp.add(30 days),
             'Cannot register more than 30 days ahead in the future'
         );
->>>>>>> 100f997f
         require(totalTokens.add(distribution) <= IERC20(token).balanceOf(address(this)), 'Not enough tokens');
 
         totalTokens = totalTokens.add(distribution);
