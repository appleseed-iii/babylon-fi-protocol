--- conflicted
+++ resolved
@@ -96,10 +96,6 @@
   );
 
   const fundAddressesList = await folioController.getFunds();
-<<<<<<< HEAD
-  // console.log(fundAddressesList);
-=======
->>>>>>> a200c626
   // Initialize fund integrations
   fundAddressesList.forEach(fundIter => {
     integrationsAddressList.forEach(async integration => {
@@ -110,12 +106,6 @@
   const fund2 = await ethers.getContractAt("ClosedFund", fundAddressesList[1]);
   const fund3 = await ethers.getContractAt("ClosedFund", fundAddressesList[2]);
 
-<<<<<<< HEAD
-  // console.log(fund);
-  // await aaveIntegration.initialize(fund);
-
-=======
->>>>>>> a200c626
   return {
     folioController,
     integrations: {
