/*
    Copyright 2020 Babylon Finance.

    Licensed under the Apache License, Version 2.0 (the "License");
    you may not use this file except in compliance with the License.
    You may obtain a copy of the License at

    http://www.apache.org/licenses/LICENSE-2.0

    Unless required by applicable law or agreed to in writing, software
    distributed under the License is distributed on an "AS IS" BASIS,
    WITHOUT WARRANTIES OR CONDITIONS OF ANY KIND, either express or implied.
    See the License for the specific language governing permissions and
    limitations under the License.

    SPDX-License-Identifier: Apache License, Version 2.0
*/

pragma solidity 0.7.4;

// import "hardhat/console.sol";
import { ERC20 } from "@openzeppelin/contracts/token/ERC20/ERC20.sol";
import {
    ReentrancyGuard
} from "@openzeppelin/contracts/utils/ReentrancyGuard.sol";
import { SafeMath } from "@openzeppelin/contracts/math/SafeMath.sol";
import { SignedSafeMath } from "@openzeppelin/contracts/math/SignedSafeMath.sol";
import { PreciseUnitMath } from "./lib/PreciseUnitMath.sol";
import { SafeCast } from "@openzeppelin/contracts/utils/SafeCast.sol";
import { IWETH } from "./interfaces/external/weth/IWETH.sol";
import { IFundIdeas } from "./interfaces/IFundIdeas.sol";
import { IBabController } from "./interfaces/IBabController.sol";
import { IFundValuer } from "./interfaces/IFundValuer.sol";
import { BaseFund } from "./BaseFund.sol";


/**
 * @title ClosedFund
 * @author Babylon Finance
 *
 * ClosedFund holds the logic to deposit, withdraw and track contributions and fees.
 */
contract ClosedFund is BaseFund, ReentrancyGuard {
  using SafeCast for uint256;
  using SafeCast for int256;
  using SafeMath for uint256;
  using SignedSafeMath for int256;
  using PreciseUnitMath for int256;
  using PreciseUnitMath for uint256;

    /* ============ Events ============ */
    event FundTokenDeposited(
        address indexed _to,
        uint256 fundTokenQuantity,
        uint256 protocolFees
    );
    event FundTokenwithdrawed(
        address indexed _from,
        address indexed _to,
        uint256 fundTokenQuantity,
        uint256 protocolFees
    );

    event PremiumEdited(uint256 amount);
    event ContributionLog(
        address indexed contributor,
        uint256 amount,
        uint256 tokensReceived,
        uint256 timestamp
    );
    event WithdrawalLog(
        address indexed sender,
        uint256 amount,
        uint256 timestamp
    );

    /* ============ Modifiers ============ */

    modifier onlyContributor(address payable _caller) {
        _validateOnlyContributor(_caller);
        _;
    }

    /* ============ State Variables ============ */
    uint256 constant public initialBuyRate = 1000000000000; // Initial buy rate for the manager

    struct ActionInfo {
        uint256 preFeeReserveQuantity; // Reserve value before fees; During issuance, represents raw quantity
        // During withdrawal, represents post-premium value
        uint256 protocolFees; // Total protocol fees (direct + manager revenue share)
        uint256 netFlowQuantity; // When issuing, quantity of reserve asset sent to Fund
        // When withdrawaling, quantity of reserve asset sent to withdrawaler
        uint256 fundTokenQuantity; // When issuing, quantity of Fund tokens minted to mintee
        // When withdrawaling, quantity of Fund tokens withdrawaled
        uint256 previousFundTokenSupply; // Fund token supply prior to deposit/withdrawal action
        uint256 newFundTokenSupply; // Fund token supply after deposit/withdrawal action
        uint256 newReservePositionBalance; // Fund token reserve asset position balance after deposit/withdrawal
    }

    uint256 public maxDepositLimit; // Limits the amount of deposits
    uint256 public fundActiveWindow;          // Duration of the fund active window
    uint256 public fundWithdrawalWindow;      // Duration of the fund withdrawal window
    uint256 public fundInitializedAt;         // Fund Initialized at timestamp
    uint256 public fundCurrentActiveWindowStartedAt;   // Fund Initialized at timestamp

    // Fees
    uint256 public premiumPercentage; // Premium percentage (0.01% = 1e14, 1% = 1e16). This premium is a buffer around oracle
    // prices paid by user to the Fund Token, which prevents arbitrage and oracle front running

    // List of contributors
    struct Contributor {
        uint256 totalDeposit; //wei
        uint256 tokensReceived;
        uint256 timestamp;
    }

    mapping(address => Contributor) public contributors;
    uint256 public totalContributors;
    uint256 public totalFundsDeposited;
    uint256 public totalFunds;
    // Min contribution in the fund
    uint256 public minContribution = initialBuyRate; //wei
    uint256 public minFundTokenSupply;

    /* ============ Constructor ============ */

    /**
     * When a new Fund is created, initializes Investments are set to empty.
     * All parameter validations are on the BabController contract. Validations are performed already on the
     * BabController.
     *
     * @param _integrations           List of integrations to enable. All integrations must be approved by the Controller
     * @param _weth                   Address of the WETH ERC20
     * @param _controller             Address of the controller
     * @param _creator                Address of the creator
     * @param _name                   Name of the Fund
     * @param _symbol                 Symbol of the Fund
     * @param _minContribution        Min contribution to the fund
     */

    constructor(
        address[] memory _integrations,
        address _weth,
        address _controller,
        address _creator,
        string memory _name,
        string memory _symbol,
        uint256 _minContribution
    )
        BaseFund(
            _integrations,
            _weth,
            _weth,
            _controller,
            _creator,
            _name,
            _symbol
        )
    {
        minContribution = _minContribution;
        totalContributors = 0;
        totalFundsDeposited = 0;
        totalFunds = 0;
    }

    /* ============ External Functions ============ */

    /**
     * FUND MANAGER ONLY. Initializes this module to the Fund with hooks, allowed reserve assets,
     * fees and issuance premium. Only callable by the Fund's manager. Hook addresses are optional.
     * Address(0) means that no hook will be called.
     *
     * @param _maxDepositLimit                Max deposit limit
     * @param _premiumPercentage              Premium percentage to avoid arbitrage
     * @param _minFundTokenSupply             Min fund token supply
     * @param _fundActiveWindow               Fund active window
     * @param _fundWithdrawalWindow           Fund withdrawal window
     * @param _fundIdeas                      Address of the instance with the investment ideas
     */
    function initialize(
        uint256 _maxDepositLimit,
        uint256 _premiumPercentage,
        uint256 _minFundTokenSupply,
        uint256 _fundActiveWindow,
        uint256 _fundWithdrawalWindow,
        address _fundIdeas
    ) external onlyCreator onlyInactive payable {
        require(_maxDepositLimit >= 1**19, "Max deposit limit needs >= 10");

        require(msg.value > minContribution && msg.value < _maxDepositLimit.div(20), "Creator needs to deposit, up to 20% of the max fund");
        IBabController ifcontroller = IBabController(controller);
        require(
            _premiumPercentage <= ifcontroller.getMaxFundPremiumPercentage(),
            "Premium must < max"
        );
        require(
            _fundActiveWindow <= ifcontroller.getMaxFundActiveWindow() && _fundActiveWindow >= ifcontroller.getMinFundActiveWindow() ,
            "Fund active window must be within range"
        );
        require(
            _fundWithdrawalWindow <= ifcontroller.getMaxWithdrawalWindow() && _fundWithdrawalWindow >= ifcontroller.getMinWithdrawalWindow() ,
            "Fund active window must be within range"
        );
        require(
            _minFundTokenSupply > 0,
            "Min Fund token supply >= 0"
        );
        // make initial deposit
        uint256 initialDepositAmount = msg.value;
        uint256 initialTokens = initialDepositAmount.div(initialBuyRate);
        require(initialTokens >= minFundTokenSupply, "Initial Fund token supply too low");
        minFundTokenSupply = _minFundTokenSupply;
        premiumPercentage = _premiumPercentage;
        maxDepositLimit = _maxDepositLimit;
        fundActiveWindow = _fundActiveWindow;
        fundWithdrawalWindow = _fundWithdrawalWindow;
        fundInitializedAt = block.timestamp;
        fundCurrentActiveWindowStartedAt = block.timestamp;

        IFundIdeas fundIdeasC = IFundIdeas(_fundIdeas);
        require(fundIdeasC.controller() == controller, "Controller must be the same");
        require(fundIdeasC.fund() == address(this), "Fund must be this contract");
        fundIdeas = _fundIdeas;

        IWETH(weth).deposit{value: initialDepositAmount}();

        _mint(creator, initialTokens);
        _udpateContributorInfo(initialTokens, initialDepositAmount);

        _calculateAndEditPosition(
          weth,
          initialDepositAmount,
          initialDepositAmount,
          0
        );

        require(totalSupply() > 0, "Fund must receive an initial deposit");

        active = true;
    }

    /**
      * Restarts the current deposit window if needed
      *
    */
    function restartWindow() public {
      if (block.timestamp >= fundCurrentActiveWindowStartedAt.add(fundActiveWindow.add(fundWithdrawalWindow))) {
        if (active) {
          fundCurrentActiveWindowStartedAt = block.timestamp;
        }
      }
    }

    /**
     * Deposits the Fund's position components into the fund and mints the Fund token of the given quantity
     * to the specified _to address. This function only handles default Positions (positionState = 0).
     *
     * @param _reserveAssetQuantity  Quantity of the reserve asset that are received
     * @param _minFundTokenReceiveQuantity   Min quantity of Fund token to receive after issuance
     * @param _to                   Address to mint Fund tokens to
     */
    function deposit(
        uint256 _reserveAssetQuantity,
        uint256 _minFundTokenReceiveQuantity,
        address _to
    ) public payable nonReentrant onlyActive {
        restartWindow();
        require(
            msg.value >= minContribution,
            ">= minContribution"
        );
        require(block.timestamp >= fundCurrentActiveWindowStartedAt &&
          block.timestamp < fundCurrentActiveWindowStartedAt.add(fundActiveWindow),
          "Fund is not in the withdrawal window"
        );
        // if deposit limit is 0, then there is no deposit limit
        if(maxDepositLimit > 0) {
          require(totalFundsDeposited.add(msg.value) <= maxDepositLimit, "Max Deposit Limit");
        }
        require(msg.value == _reserveAssetQuantity, "ETH does not match");
        // Always wrap to WETH
        IWETH(weth).deposit{value: msg.value}();

        _validateReserveAsset(reserveAsset, _reserveAssetQuantity);

        ActionInfo memory depositInfo =
            _createIssuanceInfo(reserveAsset, _reserveAssetQuantity);

        _validateIssuanceInfo(_minFundTokenReceiveQuantity, depositInfo);

        _transferCollateralAndHandleFees(reserveAsset, depositInfo);

        _udpateContributorInfo(depositInfo.fundTokenQuantity, msg.value);

        _handleDepositStateUpdates(reserveAsset, _to, depositInfo);
    }

    /**
     * Withdrawals the Fund's positions and sends the components of the given
     * quantity to the caller. This function only handles Default Positions (positionState = 0).
     *
     * @param _fundTokenQuantity             Quantity of the fund token to withdrawal
     * @param _minReserveReceiveQuantity     Min quantity of reserve asset to receive
     * @param _to                            Address to send component assets to
     */
    function withdraw(
        uint256 _fundTokenQuantity,
        uint256 _minReserveReceiveQuantity,
        address payable _to
    ) external nonReentrant onlyContributor(msg.sender) onlyActive {
        require(block.timestamp >= fundCurrentActiveWindowStartedAt.add(fundActiveWindow) &&
          block.timestamp < fundCurrentActiveWindowStartedAt.add(fundActiveWindow).add(fundWithdrawalWindow),
          "Fund is not in the withdrawal window"
        );
        // require(block.timestamp > fundEndsBy, "Withdrawals are disabled until fund ends");
        require(
            _fundTokenQuantity <= balanceOf(msg.sender),
            "Withdrawal amount <= to deposited amount"
        );
        _validateReserveAsset(reserveAsset, _fundTokenQuantity);

        ActionInfo memory withdrawalInfo =
            _createRedemptionInfo(reserveAsset, _fundTokenQuantity);

        _validateRedemptionInfo(
            _minReserveReceiveQuantity,
            _fundTokenQuantity,
            withdrawalInfo
        );

        _burn(msg.sender, _fundTokenQuantity);

        emit WithdrawalLog(
            msg.sender,
            withdrawalInfo.netFlowQuantity,
            block.timestamp
        );
        totalFunds = totalFunds.sub(withdrawalInfo.netFlowQuantity).sub(withdrawalInfo.protocolFees);

        IWETH(weth).withdraw(withdrawalInfo.netFlowQuantity);
        _to.transfer(withdrawalInfo.netFlowQuantity);

        _handleRedemptionFees(reserveAsset, withdrawalInfo);

        _handleWithdrawalStateUpdates(reserveAsset, _to, withdrawalInfo);
    }

    /**
     * FUND MANAGER ONLY. Edit the premium percentage
     *
     * @param _premiumPercentage            Premium percentage in 10e16 (e.g. 10e16 = 1%)
     */
    function editPremium(uint256 _premiumPercentage) external onlyGovernanceFund {
        require(
            _premiumPercentage <=
                IBabController(controller).getMaxFundPremiumPercentage(),
            "Premium < maximum allowed"
        );

        premiumPercentage = _premiumPercentage;

        emit PremiumEdited(_premiumPercentage);
    }

    // if limit == 0 then there is no deposit limit
    function setDepositLimit(uint limit) external onlyGovernanceFund {
      maxDepositLimit = limit;
    }

    // Any tokens (other than the target) that are sent here by mistake are recoverable by the owner
    // TODO: If it is not whitelisted, trade it for weth
    function sweep(address _token) external onlyContributor(msg.sender) {
       require(!_hasPosition(_token), "Token is one of the fund positions");
       uint256 balance = ERC20(_token).balanceOf(address(this));
       require(balance > 0, "Token balance > 0");
       _calculateAndEditPosition(_token, balance, ERC20(_token).balanceOf(address(this)), 0);
    }

    /* ============ External Getter Functions ============ */

    function getContributor(address _contributor) public view returns (uint256, uint256, uint256) {
        Contributor memory contributor = contributors[_contributor];
        return (contributor.totalDeposit, contributor.tokensReceived, contributor.timestamp);
    }

    /**
     * Get the expected fund tokens minted to recipient on issuance
     *
     * @param _reserveAsset                 Address of the reserve asset
     * @param _reserveAssetQuantity         Quantity of the reserve asset to deposit with
     *
     * @return  uint256                     Expected Fund tokens to be minted to recipient
     */
    function getExpectedFundTokensDepositdQuantity(
        address _reserveAsset,
        uint256 _reserveAssetQuantity
    ) external view returns (uint256) {
        (, uint256 netReserveFlow) = _getFees(_reserveAssetQuantity, true, 0);

        uint256 setTotalSupply = totalSupply();

        return
            _getFundTokenMintQuantity(
                _reserveAsset,
                netReserveFlow,
                setTotalSupply
            );
    }

    /**
     * Get the expected reserve asset to be withdrawaled
     *
     * @param _reserveAsset                 Address of the reserve asset
     * @param _fundTokenQuantity             Quantity of Fund tokens to withdrawal
     *
     * @return  uint256                     Expected reserve asset quantity withdrawaled
     */
    function getExpectedReserveWithdrawalQuantity(
        address _reserveAsset,
        uint256 _fundTokenQuantity
    ) external view returns (uint256) {
        uint256 preFeeReserveQuantity =
            _getWithdrawalReserveQuantity(_reserveAsset, _fundTokenQuantity);

        (, uint256 netReserveFlows) = _getFees(preFeeReserveQuantity, false, _fundTokenQuantity);

        return netReserveFlows;
    }

    /**
     * Checks if deposit is valid
     *
     * @param _reserveAsset                 Address of the reserve asset
     * @param _reserveAssetQuantity         Quantity of the reserve asset to deposit with
     *
     * @return  bool                        Returns true if deposit is valid
     */
    function isDepositValid(
        address _reserveAsset,
        uint256 _reserveAssetQuantity
    ) external view returns (bool) {
        uint256 setTotalSupply = totalSupply();

        return
            _reserveAssetQuantity != 0 &&
            IBabController(controller).isValidReserveAsset(_reserveAsset) &&
            setTotalSupply >= minFundTokenSupply;
    }

    /**
     * Checks if withdrawal is valid
     *
     * @param _reserveAsset                 Address of the reserve asset
     * @param _fundTokenQuantity             Quantity of fund tokens to withdrawal
     *
     * @return  bool                        Returns true if withdrawal is valid
     */
    function isWithdrawalValid(
        address _reserveAsset,
        uint256 _fundTokenQuantity
    ) external view returns (bool) {
        uint256 setTotalSupply = totalSupply();

        if (
            _fundTokenQuantity == 0 ||
            !IBabController(controller).isValidReserveAsset(_reserveAsset) ||
            setTotalSupply < minFundTokenSupply.add(_fundTokenQuantity)
        ) {
            return false;
        } else {
            uint256 totalWithdrawalValue =
                _getWithdrawalReserveQuantity(
                    _reserveAsset,
                    _fundTokenQuantity
                );

            (, uint256 expectedWithdrawalQuantity) =
                _getFees(totalWithdrawalValue, false, _fundTokenQuantity);

            uint256 existingBalance =
                _getPositionBalance(_reserveAsset).toUint256();

            return existingBalance >= expectedWithdrawalQuantity;
        }
    }

    receive() external payable {} // solium-disable-line quotes

    /* ============ Internal Functions ============ */

    function _validateReserveAsset(address _reserveAsset, uint256 _quantity)
        internal
        view
    {
        require(_quantity > 0, "Quantity > 0");
        require(
            IBabController(controller).isValidReserveAsset(_reserveAsset),
            "Must be reserve asset"
        );
    }

    function _validateIssuanceInfo(
        uint256 _minFundTokenReceiveQuantity,
        ActionInfo memory _depositInfo
    ) internal view {
        // Check that total supply is greater than min supply needed for issuance
        // Note: A min supply amount is needed to avoid division by 0 when Fund token supply is 0
        require(
            _depositInfo.previousFundTokenSupply >= minFundTokenSupply,
            "Supply must > than minimum"
        );

        require(
            _depositInfo.fundTokenQuantity >= _minFundTokenReceiveQuantity,
            "Must be > min Fund token"
        );
    }

    function _validateRedemptionInfo(
        uint256 _minReserveReceiveQuantity,
        uint256 /* _fundTokenQuantity */,
        ActionInfo memory _withdrawalInfo
    ) internal view {
        // Check that new supply is more than min supply needed for redemption
        // Note: A min supply amount is needed to avoid division by 0 when withdrawaling fund token to 0
        require(
            _withdrawalInfo.newFundTokenSupply >= minFundTokenSupply,
            "Supply must be > than minimum"
        );

        require(
            _withdrawalInfo.netFlowQuantity >= _minReserveReceiveQuantity,
            "Must be > than min receive"
        );
    }

    function _createIssuanceInfo(
        address _reserveAsset,
        uint256 _reserveAssetQuantity
    ) internal view returns (ActionInfo memory) {
        ActionInfo memory depositInfo;
        depositInfo.previousFundTokenSupply = totalSupply();
        depositInfo.preFeeReserveQuantity = _reserveAssetQuantity;

        (
            depositInfo.protocolFees,
            depositInfo.netFlowQuantity
        ) = _getFees(depositInfo.preFeeReserveQuantity, true, 0);

        depositInfo.fundTokenQuantity = _getFundTokenMintQuantity(
            _reserveAsset,
            depositInfo.netFlowQuantity,
            depositInfo.previousFundTokenSupply
        );

        // Calculate inflation and new position multiplier. Note: Round inflation up in order to round position multiplier down
        depositInfo.newFundTokenSupply =
            depositInfo.fundTokenQuantity.add(
              depositInfo.previousFundTokenSupply
            );

        uint256 existingBalance = _getPositionBalance(_reserveAsset).toUint256();

        depositInfo.newReservePositionBalance = existingBalance.add(depositInfo.netFlowQuantity);

        return depositInfo;
    }

    function _createRedemptionInfo(
        address _reserveAsset,
        uint256 _fundTokenQuantity
    ) internal view returns (ActionInfo memory) {
        ActionInfo memory withdrawalInfo;

        withdrawalInfo.fundTokenQuantity = _fundTokenQuantity;

        withdrawalInfo.preFeeReserveQuantity = _getWithdrawalReserveQuantity(
            _reserveAsset,
            _fundTokenQuantity
        );

        (
            withdrawalInfo.protocolFees,
            withdrawalInfo.netFlowQuantity
        ) = _getFees(withdrawalInfo.preFeeReserveQuantity, false, _fundTokenQuantity);

        withdrawalInfo.previousFundTokenSupply = totalSupply();

        withdrawalInfo.newFundTokenSupply =
            withdrawalInfo.previousFundTokenSupply.sub(_fundTokenQuantity);

        withdrawalInfo.newReservePositionBalance = _getWithdrawalPositionBalance(
            _reserveAsset,
            withdrawalInfo
        );

        return withdrawalInfo;
    }

    /**
     * Transfer reserve asset from user to Fund and fees from user to appropriate fee recipients
     */
    function _transferCollateralAndHandleFees(
        address _reserveAsset,
        ActionInfo memory _depositInfo
    ) internal {
        if (_depositInfo.protocolFees > 0) {
<<<<<<< HEAD
            require(ERC20(_reserveAsset).transferFrom(
=======
            ERC20(_reserveAsset).transferFrom(
>>>>>>> 3034dd27
                address(this),
                IBabController(controller).getFeeRecipient(),
                _depositInfo.protocolFees
            ), "Deposit Protocol fee failed");
        }
    }

    function _handleDepositStateUpdates(
        address _reserveAsset,
        address _to,
        ActionInfo memory _depositInfo
    ) internal {

        editPosition(
            _reserveAsset,
            _depositInfo.newReservePositionBalance,
            address(0),
            msg.value,
            0
        );

        _mint(_to, _depositInfo.fundTokenQuantity);

        emit FundTokenDeposited(
            _to,
            _depositInfo.fundTokenQuantity,
            _depositInfo.protocolFees
        );
    }

    function _handleWithdrawalStateUpdates(
        address _reserveAsset,
        address _to,
        ActionInfo memory _withdrawalInfo
    ) internal {
        editPosition(
            _reserveAsset,
            _withdrawalInfo.newReservePositionBalance,
            address(0),
            uint256(-_withdrawalInfo.netFlowQuantity),
            0
        );

        emit FundTokenwithdrawed(
            msg.sender,
            _to,
            _withdrawalInfo.fundTokenQuantity,
            _withdrawalInfo.protocolFees
        );
    }

    function _handleRedemptionFees(
        address _reserveAsset,
        ActionInfo memory _withdrawalInfo
    ) internal {
        // Instruct the Fund to transfer protocol fee to fee recipient if there is a fee
        payProtocolFeeFromFund(_reserveAsset, _withdrawalInfo.protocolFees);
    }

    /**
     * Returns the fees attributed to the manager and the protocol. The fees are calculated as follows:
     *
     * Protocol Fee = (% direct fee %) * reserveAssetQuantity
     *
     * @param _reserveAssetQuantity         Quantity of reserve asset to calculate fees from
     * @param _isDeposit                    Boolean that is true when it is a deposit
     * @param _fundTokenQuantity            Number of fund tokens involved in the operation
     *
     * @return  uint256                     Fees paid to the protocol in reserve asset
     * @return  uint256                     Net reserve to user net of fees
     */
    function _getFees(uint256 _reserveAssetQuantity, bool _isDeposit, uint256 _fundTokenQuantity)
        internal
        view
        returns (
            uint256,
            uint256
        )
    {
        // Get protocol fee percentages
        uint256 protocolFeePercentage =
            _isDeposit
                ? IBabController(controller).getProtocolDepositFundTokenFee()
                : IBabController(controller)
                    .getProtocolWithdrawalFundTokenFee();
        // Get performance if withdrawal and there are profits
        uint perfFee = 0;
        if (!_isDeposit) {
          uint percentage = balanceOf(msg.sender).div(_fundTokenQuantity); // Divide by the % tokens being withdrawn
          int256 profits = _reserveAssetQuantity.toInt256().sub(contributors[msg.sender].totalDeposit.toInt256().div(percentage.toInt256()));
          if (profits > 0) {
            perfFee = IBabController(controller)
            .getProtocolPerformanceFee().preciseMul(profits.toUint256());
          }
        }

        // Calculate total notional fees
        uint256 protocolFees =
            protocolFeePercentage.preciseMul(_reserveAssetQuantity).add(perfFee);

        uint256 netReserveFlow =
            _reserveAssetQuantity.sub(protocolFees);

        return (protocolFees, netReserveFlow);
    }

    function _getFundTokenMintQuantity(
        address _reserveAsset,
        uint256 _netReserveFlows, // Value of reserve asset net of fees
        uint256 _fundTokenTotalSupply
    ) internal view returns (uint256) {
        uint256 premiumPercentageToApply = premiumPercentage;
        uint256 premiumValue =
            _netReserveFlows.preciseMul(premiumPercentageToApply);

        // Get valuation of the Fund with the quote asset as the reserve asset.
        // Reverts if price is not found
        uint256 fundValuation = IFundValuer(IBabController(controller).getFundValuer()).calculateFundValuation(address(this), _reserveAsset);

        // Get reserve asset decimals
        uint256 reserveAssetDecimals = ERC20(_reserveAsset).decimals();
        uint256 baseUnits = uint256(10) ** reserveAssetDecimals;
        uint256 normalizedTotalReserveQuantityNetFees = _netReserveFlows.preciseDiv(baseUnits);

        uint256 normalizedTotalReserveQuantityNetFeesAndPremium =
            _netReserveFlows.sub(premiumValue).preciseDiv(baseUnits);

        // Calculate Fund tokens to mint to depositor
        uint256 denominator =
            _fundTokenTotalSupply
                .preciseMul(fundValuation)
                .add(normalizedTotalReserveQuantityNetFees)
                .sub(normalizedTotalReserveQuantityNetFeesAndPremium);
        uint256 quantityToMint =
            normalizedTotalReserveQuantityNetFeesAndPremium
                .preciseMul(_fundTokenTotalSupply)
                .preciseDiv(denominator);
        return quantityToMint;
    }

    function _getWithdrawalReserveQuantity(
        address _reserveAsset,
        uint256 _fundTokenQuantity
    ) internal view returns (uint256) {
        // Get valuation of the Fund with the quote asset as the reserve asset. Returns value in precise units (10e18)
        // Reverts if price is not found
        uint256 fundValuation =
            IFundValuer(IBabController(controller).getFundValuer())
                .calculateFundValuation(address(this), _reserveAsset);

        uint256 totalWithdrawalValueInPreciseUnits =
            _fundTokenQuantity.preciseMul(fundValuation);
        // Get reserve asset decimals
        uint256 reserveAssetDecimals = ERC20(_reserveAsset).decimals();
        uint256 prePremiumReserveQuantity =
            totalWithdrawalValueInPreciseUnits.preciseMul(
                10**reserveAssetDecimals
            );

        uint256 premiumPercentageToApply = premiumPercentage;
        uint256 premiumQuantity =
            prePremiumReserveQuantity.preciseMulCeil(premiumPercentageToApply);

        return prePremiumReserveQuantity.sub(premiumQuantity);
    }

    /**
     * The new position reserve asset balance is calculated as follows:
     * totalReserve = oldBalance - reserveQuantityToSendOut
     * newBalance = totalReserve / newFundTokenSupply
     */
    function _getWithdrawalPositionBalance(
        address _reserveAsset,
        ActionInfo memory _withdrawalInfo
    ) internal view returns (uint256) {
        uint256 totalExistingBalance = _getPositionBalance(_reserveAsset).toUint256();


        uint256 outflow =
            _withdrawalInfo
                .netFlowQuantity
                .add(_withdrawalInfo.protocolFees);

        // Require withdrawable quantity is greater than existing collateral
        require(
            totalExistingBalance >= outflow,
            "Must have enough balance"
        );

        return
            totalExistingBalance.sub(outflow);
    }

    /**
     * Updates the contributor info in the array
     */
    function _udpateContributorInfo(uint256 tokensReceived, uint256 amount) internal {
      Contributor storage contributor = contributors[msg.sender];
      // If new contributor, create one, increment count, and set the current TS
      if (contributor.totalDeposit == 0) {
        totalContributors = totalContributors.add(1);
        contributor.timestamp = block.timestamp;
      }

      totalFunds = totalFunds.add(amount);
      totalFundsDeposited = totalFundsDeposited.add(amount);
      contributor.totalDeposit = contributor.totalDeposit.add(amount);
      contributor.tokensReceived = contributor.tokensReceived.add(
          tokensReceived
      );

      emit ContributionLog(
        msg.sender,
        amount,
        tokensReceived,
        block.timestamp
      );
    }

    function _validateOnlyContributor(address _caller) internal view {
        require(
            balanceOf(_caller) > 0,
            "Only participant can withdraw"
        );
    }
}<|MERGE_RESOLUTION|>--- conflicted
+++ resolved
@@ -605,11 +605,7 @@
         ActionInfo memory _depositInfo
     ) internal {
         if (_depositInfo.protocolFees > 0) {
-<<<<<<< HEAD
             require(ERC20(_reserveAsset).transferFrom(
-=======
-            ERC20(_reserveAsset).transferFrom(
->>>>>>> 3034dd27
                 address(this),
                 IBabController(controller).getFeeRecipient(),
                 _depositInfo.protocolFees
