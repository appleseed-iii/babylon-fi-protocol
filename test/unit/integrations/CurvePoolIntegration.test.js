const { expect } = require('chai');
const { ethers } = require('hardhat');
const { setupTests } = require('fixtures/GardenFixture');
const { createGarden } = require('fixtures/GardenHelper');
const {
  DEFAULT_STRATEGY_PARAMS,
  createStrategy,
  executeStrategy,
  finalizeStrategy,
} = require('fixtures/StrategyHelper');
const addresses = require('lib/addresses');
const { getERC20, eth, pick } = require('utils/test-helpers');

describe('CurvePoolIntegrationTest', function () {
  let curvePoolIntegration;
  let paladinStakeIntegration;
  let signer1;
  let signer2;
  let signer3;
  let garden1;
  let keeper;

  const pools = Object.keys(addresses.curve.pools.v3).map((key) => {
    return {
      name: key,
      pool: addresses.curve.pools.v3[key],
    };
  });
  const cryptopools = Object.keys(addresses.curve.pools.crypto).map((key) => {
    return {
      name: key,
      pool: addresses.curve.pools.crypto[key],
    };
  });

  const factorypools = Object.keys(addresses.curve.pools.factory).map((key) => {
    return {
      name: key,
      pool: addresses.curve.pools.factory[key],
    };
  });

  const cryptofactorypools = Object.keys(addresses.curve.pools.cryptofactory).map((key) => {
    return {
      name: key,
      pool: addresses.curve.pools.cryptofactory[key],
    };
  });

  // Used to create addresses info. do not remove
  async function logCurvePools() {
    const crvAddressProvider = await ethers.getContractAt(
      'ICurveAddressProvider',
      '0x0000000022d53366457f9d5e68ec105046fc4383',
    );
    const crvRegistry = await ethers.getContractAt('ICurveRegistry', await crvAddressProvider.get_address(0));
    const factoryRegistry = await ethers.getContractAt('ICurveRegistry', await crvAddressProvider.get_address(3));
    const cryptoRegistry = await ethers.getContractAt('ICurveRegistry', await crvAddressProvider.get_address(5));
    const cryptoFactoryRegistry = await ethers.getContractAt('ICurveRegistry', await crvAddressProvider.get_address(6));
    const curvePoolsD = {};
    let curvePools = await Promise.all(
      [...Array((await crvRegistry.pool_count()).toNumber()).keys()].map(async (pid) => {
        return await getCurvePoolInfo(pid, crvRegistry);
      }),
    );
    curvePools = curvePools.concat(
      await Promise.all(
        [...Array((await factoryRegistry.pool_count()).toNumber()).keys()].map(async (pid) => {
          return await getCurvePoolInfo(pid, factoryRegistry, true);
        }),
      ),
    );
    curvePools = curvePools.concat(
      await Promise.all(
        [...Array((await cryptoRegistry.pool_count()).toNumber()).keys()].map(async (pid) => {
          return await getCurvePoolInfo(pid, cryptoRegistry, false, true);
        }),
      ),
    );
    curvePools = curvePools.concat(
      await Promise.all(
        [...Array((await cryptoFactoryRegistry.pool_count()).toNumber()).keys()].map(async (pid) => {
          return await getCurvePoolInfo(pid, cryptoFactoryRegistry, true, true);
        }),
      ),
    );
    curvePools
      .filter((c) => c)
      .forEach((pool) => {
        curvePoolsD[pool.name === '3pool' ? 'tripool' : pool.name] = pool.address;
      });
    console.log('pools', curvePoolsD);
  }

  async function getCurvePoolInfo(pid, crvRegistry, isFactory = false, isCrypto = false) {
    // TODO: Need to filter by TVL
    const address = await crvRegistry.pool_list(pid);
    const name = isFactory ? `factory${isCrypto ? 'c' : ''}` + pid : await crvRegistry.get_pool_name(address);
    if (name) {
      return {
        name,
        address,
        isFactory,
        isCrypto,
      };
    }
    return null;
  }

  // logCurvePools();

  async function testCurvePool(name, pool) {
    const slippage = ['compound', 'susd', 'y', 'aeth'].includes(name) ? eth().div(3) : eth().div(20);
    const reserveAsset = await getERC20(await garden1.reserveAsset());
    const strategyContract = await createStrategy(
      'lp',
      'vote',
      [signer1, signer2, signer3],
      curvePoolIntegration.address,
      garden1,
      keeper,
      DEFAULT_STRATEGY_PARAMS,
      [pool, 0],
    );
    const gardenBeforeExecuteBalance = await reserveAsset.balanceOf(garden1.address);
    await executeStrategy(strategyContract, { amount: eth() });
    expect(await strategyContract.capitalAllocated()).to.equal(eth());
    const lpToken = await curvePoolIntegration.getLPToken(pool);
    const poolContract = await getERC20(lpToken);
    expect(await poolContract.balanceOf(strategyContract.address)).to.be.gt(0);
    expect(await strategyContract.getNAV()).to.be.closeTo(eth(), slippage);
    await finalizeStrategy(strategyContract, 0);
    expect(await poolContract.balanceOf(strategyContract.address)).to.equal(0);
    expect(await reserveAsset.balanceOf(garden1.address)).to.be.closeTo(gardenBeforeExecuteBalance, slippage);
  }

  beforeEach(async () => {
<<<<<<< HEAD
    ({ curvePoolIntegration, garden1, signer1, signer2, signer3, keeper } = await setupTests()());
=======
    ({ curvePoolIntegration, paladinStakeIntegration, garden1, signer1, signer2, signer3 } = await setupTests()());
>>>>>>> 5ed4d096
  });

  describe('Liquidity Pools', function () {
    it('check that a valid pool is valid', async function () {
      const abiCoder = ethers.utils.defaultAbiCoder;
      const data = abiCoder.encode(['address', 'uint256'], [addresses.curve.pools.v3.tripool, 0]);
      expect(await curvePoolIntegration.isPool(data)).to.equal(true);
    });

    it('check that an invalid pool is not valid', async function () {
      const abiCoder = ethers.utils.defaultAbiCoder;
      const data = abiCoder.encode(['address', 'uint256'], ['0x8b6e6e7b5b3801fed2cafd4b22b8a16c2f2db21a', 0]);
      expect(await curvePoolIntegration.isPool(data)).to.equal(false);
    });

    pick(pools).forEach(({ name, pool }) => {
      it(`can enter and exit the ${name} pool`, async function () {
        await testCurvePool(name, pool);
      });
    });

    pick(cryptopools).forEach(({ name, pool }) => {
      it(`can enter and exit the crypto ${name} pool`, async function () {
        await testCurvePool(name, pool);
      });
    });

    pick(factorypools).forEach(({ name, pool }) => {
      it(`can enter and exit the factory ${name} pool`, async function () {
        await testCurvePool(name, pool);
      });
    });

    pick(cryptofactorypools).forEach(({ name, pool }) => {
      it(`can enter and exit the factory ${name} pool`, async function () {
        await testCurvePool(name, pool);
      });
    });

    it('can enter the palstake aave pool after staking in an aave garden', async function () {
      const reserveAsset = await getERC20(addresses.tokens.AAVE);
      const aaveGarden = await createGarden({ reserveAsset: reserveAsset.address });
      const pool = addresses.curve.pools.cryptofactory.palstkaave;
      const strategyContract = await createStrategy(
        'custom',
        'vote',
        [signer1, signer2, signer3],
        [paladinStakeIntegration.address, curvePoolIntegration.address],
        aaveGarden,
        DEFAULT_STRATEGY_PARAMS,
        [addresses.paladin.palStkAAVE, 0, pool, 0],
        [2, 1],
      );
      const gardenBeforeExecuteBalance = await reserveAsset.balanceOf(garden1.address);
      await executeStrategy(strategyContract, { amount: eth() });
      expect(await strategyContract.capitalAllocated()).to.equal(eth());
      const lpToken = await curvePoolIntegration.getLPToken(pool);
      const poolContract = await getERC20(lpToken);
      expect(await poolContract.balanceOf(strategyContract.address)).to.be.gt(0);
      expect(await strategyContract.getNAV()).to.be.closeTo(eth(), eth().div(20));
      await finalizeStrategy(strategyContract, 0);
      expect(await poolContract.balanceOf(strategyContract.address)).to.equal(0);
      expect(await reserveAsset.balanceOf(garden1.address)).to.be.closeTo(gardenBeforeExecuteBalance, eth().div(20));
    });
  });
});<|MERGE_RESOLUTION|>--- conflicted
+++ resolved
@@ -135,11 +135,7 @@
   }
 
   beforeEach(async () => {
-<<<<<<< HEAD
-    ({ curvePoolIntegration, garden1, signer1, signer2, signer3, keeper } = await setupTests()());
-=======
-    ({ curvePoolIntegration, paladinStakeIntegration, garden1, signer1, signer2, signer3 } = await setupTests()());
->>>>>>> 5ed4d096
+    ({ curvePoolIntegration, paladinStakeIntegration, garden1, signer1, signer2, signer3, keeper } = await setupTests()());
   });
 
   describe('Liquidity Pools', function () {
