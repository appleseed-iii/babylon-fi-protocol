const { expect } = require('chai');
const { ethers } = require('hardhat');
<<<<<<< HEAD
const { getStrategy, executeStrategy, finalizeStrategy } = require('fixtures/StrategyHelper');
=======
const { getStrategy, createStrategy, executeStrategy, finalizeStrategy } = require('fixtures/StrategyHelper');
>>>>>>> ae817013
const { normalizeDecimals, getERC20, getContract, parse, from, eth, pick } = require('utils/test-helpers');
const { createGarden, transferFunds } = require('fixtures/GardenHelper');
const { setupTests } = require('fixtures/GardenFixture');
const addresses = require('lib/addresses');
const { STRATEGY_EXECUTE_MAP, GARDENS } = require('lib/constants');

describe('YearnVaultIntegrationTest', function () {
  let yearnVaultIntegration;
  let curvePoolIntegration;
  let priceOracle;
  let curveMetaRegistry;
  let owner;
  let daiVault;
  let signer1;
  let signer2;
  let signer3;

  beforeEach(async () => {
    ({
      priceOracle,
      curvePoolIntegration,
      yearnVaultIntegration,
      curveMetaRegistry,
      owner,
      signer1,
      signer2,
      signer3,
    } = await setupTests()());
    daiVault = await ethers.getContractAt('IYearnVault', addresses.yearn.daiVault);
  });

  // Used to create addresses info. do not remove
  async function logYearnVaults() {
    await Promise.all(
      addresses.yearn.vaults.map(async (vault) => {
        return await logYearnVaultUnderlying(vault);
      }),
    );
  }

  async function logYearnVaultUnderlying(vault) {
    const yvault = await ethers.getContractAt('IYearnVault', vault.vault);
    vault.needs = await yvault.token();
    if (vault.curve) {
      vault.crvpool = await curveMetaRegistry.getPoolFromLpToken(vault.needs);
    }
    // console.log(JSON.stringify(vault), ',');
  }

  describe('logs vaults', function () {
    it.skip('logs all vaults', async function () {
      await logYearnVaults();
    });
  });
  describe('getPricePerShare', function () {
    it('get price per share', async function () {
      expect(await yearnVaultIntegration.getPricePerShare(daiVault.address)).to.be.closeTo(
        '1020368483170848269',
        parse('1020368483170848269').div(10),
      );
    });
  });

  describe('getExpectedShares', function () {
    it('get expected shares', async function () {
      expect(await yearnVaultIntegration.getExpectedShares(daiVault.address, eth())).to.be.closeTo(
        '980038110244691069',
        parse('980038110244691069').div(10),
      );
    });
  });

  describe('getInvestmentAsset', function () {
    it('get investment asset', async function () {
      expect(await yearnVaultIntegration.getInvestmentAsset(daiVault.address)).to.equal(addresses.tokens.DAI);
    });
  });

<<<<<<< HEAD
  describe('enter and exit calldata per Garden per Vault', function () {
    pick(GARDENS).forEach(({ token, name }) => {
      pick([
        { vault: '0xa258C4606Ca8206D8aA700cE2143D7db854D168c', symbol: 'yvWETH' }, // yvWETH vault // old 0xa9fE4601811213c340e850ea305481afF02f5b28
        { vault: '0x7Da96a3891Add058AdA2E826306D812C638D87a7', symbol: 'yvUSDT' }, // yvUSDT vault
        { vault: '0x5f18C75AbDAe578b483E5F43f12a39cF75b973a9', symbol: 'yvUSDC' }, // yvUSDC vault
        { vault: '0xA696a63cc78DfFa1a63E9E50587C197387FF6C7E', symbol: 'yvWBTC' }, // yvWBTC vault
        { vault: '0xda816459f1ab5631232fe5e97a05bbbb94970c95', symbol: 'yvDAI' }, // yvDAI vault
      ]).forEach(({ vault, symbol }) => {
        it(`can enter and exit the ${symbol} at Yearn Vault from a ${name} garden`, async function () {
          const vaultContract = await ethers.getContractAt('IYearnVault', vault);
          await transferFunds(token);

          const garden = await createGarden({ reserveAsset: token });
          const strategyContract = await getStrategy({
            kind: 'vault',
            state: 'vote',
            integrations: yearnVaultIntegration.address,
            garden,
            specificParams: [vault, 0],
          });

          expect(await vaultContract.balanceOf(strategyContract.address)).to.equal(0);

          let amount = STRATEGY_EXECUTE_MAP[token];
          await executeStrategy(strategyContract, { amount });
          // Check NAV
          expect(await strategyContract.getNAV()).to.be.closeTo(amount, amount.div(10));

          const asset = await yearnVaultIntegration.getInvestmentAsset(vault); // USDC, DAI, USDT and etc...
          const assetContract = await getERC20(asset);
          const assetDecimals = await assetContract.decimals();

          const tokenContract = await getERC20(token);
          const tokenDecimals = await tokenContract.decimals();

          const reservePriceInAsset = await priceOracle.connect(owner).getPrice(token, asset);

          const conversionRate = eth(1);

          amount = await normalizeDecimals(tokenDecimals, assetDecimals, amount);

          const expectedShares = await yearnVaultIntegration.getExpectedShares(
            vault,
            reservePriceInAsset.mul(amount).div(conversionRate),
          );
          const executionTokenBalance = await tokenContract.balanceOf(garden.address);
          expect(await vaultContract.balanceOf(strategyContract.address)).to.be.closeTo(
            expectedShares,
            expectedShares.div(50), // 2% percision
          );

          await finalizeStrategy(strategyContract, 0);
          expect(await vaultContract.balanceOf(strategyContract.address)).to.equal(0);
          expect(await tokenContract.balanceOf(garden.address)).to.be.gt(executionTokenBalance);
=======
  const testVault = async (yvault, token, name, crvpool) => {
    const vaultContract = await ethers.getContractAt('IYearnVault', yvault.vault);
    await transferFunds(token);

    const garden = await createGarden({ reserveAsset: token });
    let strategyContract;
    if (crvpool) {
      strategyContract = await createStrategy(
        'lpStack',
        'vote',
        [signer1, signer2, signer3],
        [curvePoolIntegration.address, yearnVaultIntegration.address],
        garden,
        false,
        [crvpool, 0, yvault.vault, 0],
      );
    } else {
      strategyContract = await getStrategy({
        kind: 'vault',
        state: 'vote',
        integrations: yearnVaultIntegration.address,
        garden,
        specificParams: [yvault.vault, 0],
      });
    }

    expect(await vaultContract.balanceOf(strategyContract.address)).to.equal(0);

    let amount = STRATEGY_EXECUTE_MAP[token];
    await executeStrategy(strategyContract, { amount });
    // Check NAV
    expect(await strategyContract.getNAV()).to.be.closeTo(amount, amount.div(10));

    const asset = await yearnVaultIntegration.getInvestmentAsset(yvault.vault); // USDC, DAI, USDT and etc...
    const assetContract = await getERC20(asset);
    const assetDecimals = await assetContract.decimals();

    const tokenContract = await getERC20(token);
    const tokenDecimals = await tokenContract.decimals();

    const reservePriceInAsset = await priceOracle.connect(owner).getPrice(token, asset);

    const conversionRate = eth(1);

    amount = await normalizeDecimals(tokenDecimals, assetDecimals, amount);

    const expectedShares = await yearnVaultIntegration.getExpectedShares(
      yvault.vault,
      reservePriceInAsset.mul(amount).div(conversionRate),
    );
    const executionTokenBalance = await tokenContract.balanceOf(garden.address);
    expect(await vaultContract.balanceOf(strategyContract.address)).to.be.closeTo(
      expectedShares,
      expectedShares.div(25), // 4% precision
    );

    await finalizeStrategy(strategyContract, 0);
    expect(await vaultContract.balanceOf(strategyContract.address)).to.equal(0);
    expect(await tokenContract.balanceOf(garden.address)).to.be.gt(executionTokenBalance);
  };

  describe('enter and exits normal vaults (direct assets)', function () {
    pick(GARDENS).forEach(({ token, name }) => {
      pick(addresses.yearn.vaults.filter((y) => !y.curve && !y.skipTest)).forEach((yvault) => {
        it(`can enter and exit the ${yvault.name} at Yearn Vault from a ${name} garden`, async function () {
          await testVault(yvault, token, name);
        });
      });
    });
  });
  describe('enter and exits curve vaults', function () {
    pick(GARDENS).forEach(({ token, name }) => {
      pick(
        addresses.yearn.vaults.filter(
          (y) => y.curve && y.crvpool !== '0x0000000000000000000000000000000000000000' && !y.skipTest,
        ),
      ).forEach((yvault) => {
        it(`can enter and exit the ${yvault.name} at Yearn Vault from a ${name} garden`, async function () {
          await testVault(yvault, token, name, yvault.crvpool);
>>>>>>> ae817013
        });
      });
    });
  });
});<|MERGE_RESOLUTION|>--- conflicted
+++ resolved
@@ -1,10 +1,6 @@
 const { expect } = require('chai');
 const { ethers } = require('hardhat');
-<<<<<<< HEAD
-const { getStrategy, executeStrategy, finalizeStrategy } = require('fixtures/StrategyHelper');
-=======
 const { getStrategy, createStrategy, executeStrategy, finalizeStrategy } = require('fixtures/StrategyHelper');
->>>>>>> ae817013
 const { normalizeDecimals, getERC20, getContract, parse, from, eth, pick } = require('utils/test-helpers');
 const { createGarden, transferFunds } = require('fixtures/GardenHelper');
 const { setupTests } = require('fixtures/GardenFixture');
@@ -83,63 +79,6 @@
     });
   });
 
-<<<<<<< HEAD
-  describe('enter and exit calldata per Garden per Vault', function () {
-    pick(GARDENS).forEach(({ token, name }) => {
-      pick([
-        { vault: '0xa258C4606Ca8206D8aA700cE2143D7db854D168c', symbol: 'yvWETH' }, // yvWETH vault // old 0xa9fE4601811213c340e850ea305481afF02f5b28
-        { vault: '0x7Da96a3891Add058AdA2E826306D812C638D87a7', symbol: 'yvUSDT' }, // yvUSDT vault
-        { vault: '0x5f18C75AbDAe578b483E5F43f12a39cF75b973a9', symbol: 'yvUSDC' }, // yvUSDC vault
-        { vault: '0xA696a63cc78DfFa1a63E9E50587C197387FF6C7E', symbol: 'yvWBTC' }, // yvWBTC vault
-        { vault: '0xda816459f1ab5631232fe5e97a05bbbb94970c95', symbol: 'yvDAI' }, // yvDAI vault
-      ]).forEach(({ vault, symbol }) => {
-        it(`can enter and exit the ${symbol} at Yearn Vault from a ${name} garden`, async function () {
-          const vaultContract = await ethers.getContractAt('IYearnVault', vault);
-          await transferFunds(token);
-
-          const garden = await createGarden({ reserveAsset: token });
-          const strategyContract = await getStrategy({
-            kind: 'vault',
-            state: 'vote',
-            integrations: yearnVaultIntegration.address,
-            garden,
-            specificParams: [vault, 0],
-          });
-
-          expect(await vaultContract.balanceOf(strategyContract.address)).to.equal(0);
-
-          let amount = STRATEGY_EXECUTE_MAP[token];
-          await executeStrategy(strategyContract, { amount });
-          // Check NAV
-          expect(await strategyContract.getNAV()).to.be.closeTo(amount, amount.div(10));
-
-          const asset = await yearnVaultIntegration.getInvestmentAsset(vault); // USDC, DAI, USDT and etc...
-          const assetContract = await getERC20(asset);
-          const assetDecimals = await assetContract.decimals();
-
-          const tokenContract = await getERC20(token);
-          const tokenDecimals = await tokenContract.decimals();
-
-          const reservePriceInAsset = await priceOracle.connect(owner).getPrice(token, asset);
-
-          const conversionRate = eth(1);
-
-          amount = await normalizeDecimals(tokenDecimals, assetDecimals, amount);
-
-          const expectedShares = await yearnVaultIntegration.getExpectedShares(
-            vault,
-            reservePriceInAsset.mul(amount).div(conversionRate),
-          );
-          const executionTokenBalance = await tokenContract.balanceOf(garden.address);
-          expect(await vaultContract.balanceOf(strategyContract.address)).to.be.closeTo(
-            expectedShares,
-            expectedShares.div(50), // 2% percision
-          );
-
-          await finalizeStrategy(strategyContract, 0);
-          expect(await vaultContract.balanceOf(strategyContract.address)).to.equal(0);
-          expect(await tokenContract.balanceOf(garden.address)).to.be.gt(executionTokenBalance);
-=======
   const testVault = async (yvault, token, name, crvpool) => {
     const vaultContract = await ethers.getContractAt('IYearnVault', yvault.vault);
     await transferFunds(token);
@@ -219,7 +158,6 @@
       ).forEach((yvault) => {
         it(`can enter and exit the ${yvault.name} at Yearn Vault from a ${name} garden`, async function () {
           await testVault(yvault, token, name, yvault.crvpool);
->>>>>>> ae817013
         });
       });
     });
