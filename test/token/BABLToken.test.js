--- conflicted
+++ resolved
@@ -20,13 +20,7 @@
   let future;
 
   beforeEach(async () => {
-<<<<<<< HEAD
-    ({ owner, bablToken, timeLockRegistry, rewardsDistributor, babController, signer1, signer2, signer3 } =
-      await setupTests()());
-=======
     ({ owner, bablToken, timeLockRegistry, signer1, signer2, signer3 } = await setupTests()());
->>>>>>> e152f642
-
     const block = await ethers.provider.getBlock();
     now = block.timestamp;
     future = now + ONE_DAY_IN_SECONDS * 365 * 9.01; // newMAxSupplyAllowedAfter has to be at least 365days ahead of previous time (previous time was 8 years ahead of first mint)
