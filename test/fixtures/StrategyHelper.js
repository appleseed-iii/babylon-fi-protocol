--- conflicted
+++ resolved
@@ -5,7 +5,6 @@
 const { getAssetWhale } = require('lib/whale');
 const { increaseTime, normalizeDecimals, getERC20, getContract, parse, from, eth } = require('utils/test-helpers');
 
-<<<<<<< HEAD
 const STRATEGY_PARAMS = [
   ONE_DAY_IN_SECONDS * 30, // _strategyDuration
   eth(0.05), // 5% _expectedReturn,
@@ -65,8 +64,6 @@
   [addresses.tokens.AAVE]: AAVE_STRATEGY_PARAMS,
 };
 
-=======
->>>>>>> 9b60bd5d
 function encodeData(data) {
   return new ethers.utils.AbiCoder().encode(
     data.map((int, i) => (i % 2 === 0 ? 'address' : 'uint256')),
@@ -399,21 +396,13 @@
   let strategy;
 
   const reserveAsset = await garden.reserveAsset();
-<<<<<<< HEAD
-  params = params || GARDEN_PARAMS_MAP[reserveAsset];
-  if (params === undefined) {
-    params = BABL_STRATEGY_PARAMS;
-  }
+  params = params || strategyParamsToArray(STRATEGY_PARAMS_MAP[reserveAsset]);
   let keeper;
   if (executedBy === undefined) {
     keeper = (await ethers.getSigners())[1];
   } else {
     keeper = executedBy;
   }
-=======
-
-  params = params || strategyParamsToArray(STRATEGY_PARAMS_MAP[reserveAsset]);
->>>>>>> 9b60bd5d
 
   switch (kind) {
     case 'buy':
@@ -505,14 +494,9 @@
     state,
     signers || [signer1, signer2, signer3],
     integrations || uniswapV3TradeIntegration.address,
-<<<<<<< HEAD
     garden || (await ethers.getContractAt('IGarden', gardens.slice(-1)[0])),
     executedBy || (await ethers.getSigners())[1],
-    params,
-=======
-    garden,
     strategyParamsToArray(params),
->>>>>>> 9b60bd5d
     specificParams,
   );
 }
