const { ethers } = require('hardhat');
const { ONE_DAY_IN_SECONDS, STRATEGY_EXECUTE_MAP } = require('../../lib/constants.js');
const { impersonateAddress } = require('../../lib/rpc');
const addresses = require('../../lib/addresses');
const { getAssetWhale } = require('../../lib/whale');
const { increaseTime, getContract, from, eth } = require('../utils/test-helpers');

const DEFAULT_STRATEGY_PARAMS = [
  eth(10), // _maxCapitalRequested
  eth(0.1), // _stake
  ONE_DAY_IN_SECONDS * 30, // _strategyDuration
  eth(0.05), // 5% _expectedReturn
];

const DAI_STRATEGY_PARAMS = [
  eth(1e5), // _maxCapitalRequested
  eth(100), // _stake
  ONE_DAY_IN_SECONDS * 30, // _strategyDuration
  eth(0.05), // 5% _expectedReturn
];

const USDC_STRATEGY_PARAMS = [
  from(1e8 * 1e6), // _maxCapitalRequested
  from(100 * 1e6), // _stake
  ONE_DAY_IN_SECONDS * 30, // _strategyDuration
  eth(0.05), // 5% _expectedReturn
];

const WBTC_STRATEGY_PARAMS = [
  from(1000 * 1e8), // _maxCapitalRequested
  from(1e6), // _stake
  ONE_DAY_IN_SECONDS * 30, // _strategyDuration
  eth(0.05), // 5% _expectedReturn
];

const GARDEN_PARAMS_MAP = {
  [addresses.tokens.WETH]: DEFAULT_STRATEGY_PARAMS,
  [addresses.tokens.DAI]: DAI_STRATEGY_PARAMS,
  [addresses.tokens.USDC]: USDC_STRATEGY_PARAMS,
  [addresses.tokens.WBTC]: WBTC_STRATEGY_PARAMS,
};

const STRAT_NAME_PARAMS = ['Strategy Name', 'STRT']; // [ NAME, SYMBOL ]
const NFT_ADDRESS = 'https://babylon.mypinata.cloud/ipfs/Qmc7MfvuCkhA8AA2z6aBzmb5G4MaRfPeKgCVTWcKqU2tjB';

async function createStrategyWithBuyOperation(garden, signer, params, integration, data) {
  const passedLongParams = [[0], [integration], [data || addresses.tokens.DAI]];
  await garden.connect(signer).addStrategy(...STRAT_NAME_PARAMS, params, ...passedLongParams);
  const strategies = await garden.getStrategies();
  const lastStrategyAddr = strategies[strategies.length - 1];

  const strategy = await ethers.getContractAt('Strategy', lastStrategyAddr);

  return strategy;
}

async function createStrategyWithPoolOperation(garden, signer, params, integration, data) {
  const passedPoolParams = [[1], [integration], [data || addresses.oneinch.pools.wethdai]];
  await garden.connect(signer).addStrategy(...STRAT_NAME_PARAMS, params, ...passedPoolParams);
  const strategies = await garden.getStrategies();
  const lastStrategyAddr = strategies[strategies.length - 1];

  const strategy = await ethers.getContractAt('Strategy', lastStrategyAddr);

  return strategy;
}

async function createStrategyWithVaultOperation(garden, signer, params, integration, data) {
  const passedYieldParams = [[2], [integration], [data || addresses.yearn.vaults.ydai]];
  await garden.connect(signer).addStrategy(...STRAT_NAME_PARAMS, params, ...passedYieldParams);
  const strategies = await garden.getStrategies();
  const lastStrategyAddr = strategies[strategies.length - 1];

  const strategy = await ethers.getContractAt('Strategy', lastStrategyAddr);

  return strategy;
}

async function createStrategyWithLendOperation(garden, signer, params, integration, data) {
  const passedLendParams = [[3], [integration], [data || addresses.tokens.USDC]];
  await garden.connect(signer).addStrategy(...STRAT_NAME_PARAMS, params, ...passedLendParams);
  const strategies = await garden.getStrategies();
  const lastStrategyAddr = strategies[strategies.length - 1];

  const strategy = await ethers.getContractAt('Strategy', lastStrategyAddr);

  return strategy;
}

async function createStrategyWithLendAndBorrowOperation(
  garden,
  signer,
  params = DEFAULT_STRATEGY_PARAMS,
  integrations,
  data,
) {
  if (integrations.length !== 2 || data.length !== 2) {
    throw new Error('Need two integrations and data to create lend & borrow');
  }
  const passedLendBorrowParams = [[3, 4], integrations, data];
  await garden.connect(signer).addStrategy(...STRAT_NAME_PARAMS, params, ...passedLendBorrowParams);
  const strategies = await garden.getStrategies();
  const lastStrategyAddr = strategies[strategies.length - 1];

  const strategy = await ethers.getContractAt('Strategy', lastStrategyAddr);

  return strategy;
}

async function createStrategyWithManyOperations(
  garden,
  signer,
  params = DEFAULT_STRATEGY_PARAMS,
  integrations,
  data,
  ops,
) {
  if (integrations.length !== data.length) {
    throw new Error('Need data and integrations to match');
  }
  const passedParams = [ops, integrations, data];
  await garden.connect(signer).addStrategy(...STRAT_NAME_PARAMS, params, ...passedParams);
  const strategies = await garden.getStrategies();
  const lastStrategyAddr = strategies[strategies.length - 1];

  const strategy = await ethers.getContractAt('Strategy', lastStrategyAddr);

  return strategy;
}

async function deposit(garden, signers) {
  const reserveAsset = await garden.reserveAsset();
  const reserveContract = await ethers.getContractAt('IERC20', reserveAsset);
  let amount;
  switch (reserveAsset.toLowerCase()) {
    case addresses.tokens.USDC.toLowerCase():
      amount = ethers.BigNumber.from(2000 * 1e6);
      break;
    case addresses.tokens.DAI.toLowerCase():
      amount = ethers.utils.parseEther('2000');
      break;
    case addresses.tokens.WBTC.toLowerCase():
      amount = 1e6;
      break;
    default:
      amount = ethers.utils.parseEther('2');
  }

  for (const signer of signers.slice(0, 2)) {
    const isWeth = reserveAsset.toLowerCase() === addresses.tokens.WETH.toLowerCase();
    if (!isWeth) {
      await reserveContract.connect(signer).approve(garden.address, amount, { gasPrice: 0 });
    }
    await garden.connect(signer).deposit(
      amount,
      1,
      signer.getAddress(),
      false,
      isWeth
        ? {
            value: amount,
          }
        : {},
    );
  }
}

async function vote(strategy) {
  const garden = await strategy.garden();
  const gardenContract = await ethers.getContractAt('Garden', garden);

  const signers = await ethers.getSigners();
  const [, , , signer1, signer2] = signers;

  const signer1Balance = await gardenContract.balanceOf(signer1.getAddress());
  const signer2Balance = await gardenContract.balanceOf(signer2.getAddress());

  return (
    strategy
      // use keeper
      .connect((await ethers.getSigners())[1])
      .resolveVoting([signer1.getAddress(), signer2.getAddress()], [signer1Balance.div(3), signer2Balance.div(3)], 0, {
        gasPrice: 0,
      })
  );
}

async function executeStrategy(
  strategy,
  {
    /* Strategy default cooldown period */
    time = ONE_DAY_IN_SECONDS,
    amount = 0,
    fee = 0,
    gasPrice = 0,
  } = {},
) {
  const garden = await strategy.garden();
  const gardenContract = await ethers.getContractAt('Garden', garden);
  amount = amount || STRATEGY_EXECUTE_MAP[await gardenContract.reserveAsset()];
  const signers = await ethers.getSigners();
  if (time > 0) {
    await increaseTime(time);
  }
  return (
    strategy
      // use keeper
      .connect(signers[1])
      .executeStrategy(amount, fee, {
        gasPrice,
      })
  );
}

async function executeStrategyImmediate(strategy) {
  await executeStrategy(strategy, { time: 0 });
}

async function finalizeStrategy(
  strategy,
  {
    fee = 0,
    /* Strategy default duration */
    time = ONE_DAY_IN_SECONDS * 30,
    gasPrice = 0,
  } = {},
) {
  const signers = await ethers.getSigners();
  if (time > 0) {
    await increaseTime(time);
  }
  return (
    strategy
      // use keeper
      .connect(signers[1])
      .finalizeStrategy(fee, NFT_ADDRESS, { gasPrice })
  );
}

async function finalizeStrategyImmediate(strategy) {
  await finalizeStrategy(strategy, { time: 0 });
}

async function finalizeStrategyAfter30Days(strategy) {
  await finalizeStrategy(strategy, { time: ONE_DAY_IN_SECONDS * 30 });
}

async function finalizeStrategyAfterQuarter(strategy) {
  await finalizeStrategy(strategy, { time: ONE_DAY_IN_SECONDS * 90 });
}

async function finalizeStrategyAfter2Quarters(strategy) {
  await finalizeStrategy(strategy, { time: ONE_DAY_IN_SECONDS * 180 });
}

async function finalizeStrategyAfter3Quarters(strategy) {
  await finalizeStrategy(strategy, { time: ONE_DAY_IN_SECONDS * 270 });
}

async function finalizeStrategyAfter2Years(strategy) {
  await finalizeStrategy(strategy, { time: ONE_DAY_IN_SECONDS * 365 * 2 });
}

async function injectFakeProfits(strategy, amount) {
  const kind = await strategy.opTypes(0);
  if (kind === 0) {
    const asset = await ethers.getContractAt('IERC20', await strategy.opDatas(0));
    const whaleAddress = getAssetWhale(asset.address);
    if (whaleAddress) {
      const whaleSigner = await impersonateAddress(whaleAddress);
      await asset.connect(whaleSigner).transfer(strategy.address, amount, {
        gasPrice: 0,
      });
    } else {
      console.error("Couldn't inject fake profits for", asset.address);
    }
  }
  if (kind === 1) {
    const asset = await ethers.getContractAt('IERC20', await strategy.opDatas(0));
    const whaleAddress = await strategy.pool();
    const whaleSigner = await impersonateAddress(whaleAddress);
    await asset.connect(whaleSigner).transfer(strategy.address, amount, {
      gasPrice: 0,
    });
  }
  if (kind === 2) {
    const asset = await ethers.getContractAt('IERC20', await strategy.opDatas(0));
    const whaleAddress = await strategy.yieldVault();
    const whaleSigner = await impersonateAddress(whaleAddress);
    await asset.connect(whaleSigner).transfer(strategy.address, amount, {
      gasPrice: 0,
    });
  }
}

async function substractFakeProfits(strategy, amount) {
  const kind = await strategy.opTypes(0);
  const strategyAddress = await impersonateAddress(strategy.address);
  if (kind === 0) {
    const asset = await ethers.getContractAt('IERC20', await strategy.opDatas(0));
    const whaleAddress = getAssetWhale(asset.address);
    if (whaleAddress) {
      const whaleSigner = await impersonateAddress(whaleAddress);
      await asset.connect(strategyAddress).transfer(whaleSigner.address, amount, {
        gasPrice: 0,
      });
    } else {
      console.error("Couldn't reduce fake profits for", asset.address);
    }
  }
  if (kind === 1) {
    const asset = await ethers.getContractAt('IERC20', await strategy.opDatas(0));
    const whaleAddress = await strategy.pool();
    const whaleSigner = await impersonateAddress(whaleAddress);
    await asset.connect(strategyAddress).transfer(whaleSigner.address, amount, {
      gasPrice: 0,
    });
  }
  if (kind === 2) {
    const asset = await ethers.getContractAt('IERC20', await strategy.opDatas(0));
    const whaleAddress = await strategy.yieldVault();
    const whaleSigner = await impersonateAddress(whaleAddress);
    await asset.connect(strategyAddress).transfer(whaleSigner.address, amount, {
      gasPrice: 0,
    });
  }
}

async function createStrategy(kind, state, signers, integrations, garden, params, specificParams, customOps) {
  let strategy;

  const reserveAsset = await garden.reserveAsset();
  params = params || GARDEN_PARAMS_MAP[reserveAsset];

  switch (kind) {
    case 'buy':
      strategy = await createStrategyWithBuyOperation(garden, signers[0], params, integrations, specificParams);
      break;
    case 'lp':
      strategy = await createStrategyWithPoolOperation(garden, signers[0], params, integrations, specificParams);
      break;
    case 'vault':
      strategy = await createStrategyWithVaultOperation(garden, signers[0], params, integrations, specificParams);
      break;
    case 'lend':
      strategy = await createStrategyWithLendOperation(garden, signers[0], params, integrations, specificParams);
      break;
    case 'borrow':
      strategy = await createStrategyWithLendAndBorrowOperation(
        garden,
        signers[0],
        params,
        integrations,
        specificParams,
      );
      break;
    case 'custom':
      strategy = await createStrategyWithManyOperations(
        garden,
        signers[0],
        params,
        integrations,
        specificParams,
        customOps,
      );
      break;
    default:
      throw new Error(`Strategy type: "${kind}" not supported`);
  }
  if (strategy) {
    if (state === 'dataset') {
      return strategy;
    }
    await deposit(garden, signers);
    if (state === 'deposit') {
      return strategy;
    }
    await vote(strategy);
    if (state === 'vote') {
      return strategy;
    }
    await executeStrategy(strategy);
    if (state === 'active') {
      return strategy;
    }
    await finalizeStrategy(strategy);
  }

  return strategy;
}

async function getStrategy({
  garden,
  kind = 'buy',
  state = 'dataset',
  signers,
  integrations,
  params,
  specificParams,
} = {}) {
  const babController = await getContract('BabController', 'BabControllerProxy');
  const uniswapV3TradeIntegration = await getContract('UniswapV3TradeIntegration');
<<<<<<< HEAD
  // Do not remove deployer, keeper and owner
  const [deployer, keeper, owner, signer1, signer2, signer3] = await ethers.getSigners();

=======
  const [deployer, keeper, owner, signer1, signer2, signer3] = await ethers.getSigners();
>>>>>>> 15718daf
  const gardens = await babController.getGardens();

  return await createStrategy(
    kind,
    state,
    signers ? signers : [signer1, signer2, signer3],
    integrations ? integrations : uniswapV3TradeIntegration.address,
    garden ? garden : await ethers.getContractAt('Garden', gardens.slice(-1)[0]),
    params,
    specificParams,
  );
}

module.exports = {
  createStrategy,
  getStrategy,
  DEFAULT_STRATEGY_PARAMS,
  DAI_STRATEGY_PARAMS,
  USDC_STRATEGY_PARAMS,
  executeStrategy,
  vote,
  executeStrategyImmediate,
  finalizeStrategy,
  finalizeStrategyImmediate,
  finalizeStrategyAfterQuarter,
  finalizeStrategyAfter2Quarters,
  finalizeStrategyAfter30Days,
  finalizeStrategyAfter3Quarters,
  finalizeStrategyAfter2Years,
  injectFakeProfits,
  substractFakeProfits,
  deposit,
};<|MERGE_RESOLUTION|>--- conflicted
+++ resolved
@@ -400,13 +400,7 @@
 } = {}) {
   const babController = await getContract('BabController', 'BabControllerProxy');
   const uniswapV3TradeIntegration = await getContract('UniswapV3TradeIntegration');
-<<<<<<< HEAD
-  // Do not remove deployer, keeper and owner
   const [deployer, keeper, owner, signer1, signer2, signer3] = await ethers.getSigners();
-
-=======
-  const [deployer, keeper, owner, signer1, signer2, signer3] = await ethers.getSigners();
->>>>>>> 15718daf
   const gardens = await babController.getGardens();
 
   return await createStrategy(
