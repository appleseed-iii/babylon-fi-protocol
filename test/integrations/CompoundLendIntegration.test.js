--- conflicted
+++ resolved
@@ -92,33 +92,5 @@
         ethers.utils.parseEther('0.01'),
       );
     });
-<<<<<<< HEAD
-    it('can supply and redeem eth from Compound passing WETH', async function () {
-      const strategyContract = await createStrategy(
-        'lend',
-        'vote',
-        [signer1, signer2, signer3],
-        compoundLendIntegration.address,
-        garden1,
-        DEFAULT_STRATEGY_PARAMS,
-        WETH.address, // ETH
-      );
-
-      await executeStrategy(strategyContract);
-      expect(await WETH.balanceOf(strategyContract.address)).to.be.equal(0);
-      expect(await CETH.balanceOf(strategyContract.address)).to.be.gt(0);
-      await finalizeStrategy(strategyContract);
-      expect(await CETH.balanceOf(strategyContract.address)).to.be.closeTo(
-        ethers.utils.parseEther('0'),
-        ethers.utils.parseEther('0.01'),
-      );
-      expect(await WETH.balanceOf(strategyContract.address)).to.equal(0);
-      expect(await strategyContract.capitalReturned()).to.be.closeTo(
-        ethers.utils.parseEther('1'),
-        ethers.utils.parseEther('0.01'),
-      );
-    });
-=======
->>>>>>> a4506336
   });
 });