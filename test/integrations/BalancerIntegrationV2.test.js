--- conflicted
+++ resolved
@@ -85,11 +85,7 @@
       expect(await vault.getAuthorizer()).to.equal(authorizer.address);
     });
   });
-<<<<<<< HEAD
-
-=======
   /**
->>>>>>> 5f6babde
   describe.only('Liquidity pools', () => {
     it('get pool id', async () => {
       const { balances: previousPoolBalances } = await balancerV2Integration.getPoolTokens(poolId);
@@ -97,8 +93,8 @@
       await joinPool({ dueProtocolFeeAmounts, fromRelayer, fromInternalBalance, signature });
       const { balances: currentPoolBalances } = await balancerV2Integration.getPoolTokens(poolId);
       console.log('balances after', balances.toString());
-    });
-    /**
+  });
+  /**
     it('assigns tokens to the pool', async () => {
         const { balances: previousPoolBalances } = await balancerV2Integration.getPoolTokens(poolId);
         console.log('balances before', balances.toString());
@@ -107,7 +103,7 @@
         console.log('balances after', balances.toString());
     }); */
   });
-  /**
+/**
   describe('Liquidity Pools', function () {
     let daiWethPool;
 
