--- conflicted
+++ resolved
@@ -181,10 +181,7 @@
     });
     expect(await newGovernor.timelock()).to.equal(newTimelock.address);
   });
-<<<<<<< HEAD
-=======
-
->>>>>>> f0721397
+
   it('can own treasury and transfer funds out', async function () {
     const governor = await ethers.getContractAt('BabylonGovernor', '0xBEC3de5b14902C660Bd2C7EfD2F259998424cc24');
 
@@ -200,11 +197,6 @@
       }
       await token.connect(voter).delegate(voter.address, { gasPrice: 0 });
     }
-<<<<<<< HEAD
-    console.log('dai balance before', (await dai.balanceOf(signer1.address)).toString());
-    console.log('dai treasury balance before', (await dai.balanceOf(treasury.address)).toString());
-=======
->>>>>>> f0721397
 
     await runProposal(governor, {
       targets: [treasury.address],
@@ -216,11 +208,6 @@
       ],
       description: 'Transfer some DAI',
     });
-<<<<<<< HEAD
-    console.log('dai balance after', (await dai.balanceOf(signer1.address)).toString());
-    console.log('dai treasury balance after', (await dai.balanceOf(treasury.address)).toString());
-=======
->>>>>>> f0721397
 
     expect(await dai.balanceOf(signer1.address)).to.eq(eth(100));
   });
